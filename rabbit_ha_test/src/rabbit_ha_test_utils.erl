--- conflicted
+++ resolved
@@ -43,7 +43,7 @@
 %% (for details, see the systest_cli documentation).
 %%
 wait(Node) ->
-    %% passing the records around like this really sucks - if only we had 
+    %% passing the records around like this really sucks - if only we had
     %% coroutines we could do this far more cleanly... :/
     NodeId  = systest_node:get(id, Node),
     LogFun  = fun ct:pal/2,
@@ -69,7 +69,7 @@
 make_cluster(Cluster) ->
     Members = systest_cluster:node_names(Cluster),
     ct:pal("Clustering ~p~n", [Members]),
-    lists:foldl(fun cluster/2, [], Members).
+    cluster(Members).
 
 %%
 %% @doc This systest_cluster on_join callback sets up a single connection and
@@ -81,9 +81,9 @@
 %%
 on_join(Node, _ClusterRef, _Siblings) ->
     Id = systest_node:get(id, Node),
-    
+
     % ClusterMembers = cluster(Id, [atom_to_list(Id) || {Id, _} <- Siblings]),
-    
+
     %% at this point we've already been clustered with all the other nodes,
     %% so we're good to go - now we can open up the connection+channel...
     UserData = systest_node:get(user, Node),
@@ -143,11 +143,9 @@
     Cluster = systest:active_cluster(Config),
     systest_cluster:print_status(Cluster),
     Nodes = systest:cluster_nodes(Cluster),
-    {ClusterTo, Members} = case [Id || {Id, _Ref} <- Nodes] of
-                               [N | Ns] -> {N, Ns}
-                           end,
-    ct:pal("Clustering ~p~n", [[ClusterTo | Members]]),
-    lists:foreach(fun (Node) -> cluster(Node, ClusterTo) end, Members),
+    Members = [Id || {Id, _Ref} <- Nodes],
+    ct:pal("Clustering ~p~n", [[Members]]),
+    cluster(Members),
     NodeConf = [begin
                     UserData = systest_node:user_data(Ref),
                     AmqpProcs = amqp_open(Id, UserData),
@@ -170,20 +168,15 @@
     Channel = open_channel(Connection),
     {Connection, Channel}.
 
-<<<<<<< HEAD
-cluster(Node, []) ->
-    [atom_to_list(Node)];
-cluster(Node, Acc) ->
-    NodeS = atom_to_list(Node),
-    NewAcc = [NodeS|Acc],
-    ct:pal("clustering ~p with ~p~n", [Node, Acc]),
-=======
+cluster([ClusterTo | Nodes]) ->
+    lists:foreach(fun (Node) -> cluster(Node, ClusterTo) end, Nodes).
+
 cluster(Node, ClusterTo) ->
     ct:pal("clustering ~p with ~p~n", [Node, ClusterTo]),
->>>>>>> a3bc2a49
     LogFn = fun ct:pal/2,
     rabbit_control_main:action(stop_app, Node, [], [], LogFn),
-    rabbit_control_main:action(join_cluster, Node, [atom_to_list(ClusterTo)], [], LogFn),
+    rabbit_control_main:action(join_cluster, Node, [atom_to_list(ClusterTo)],
+                               [], LogFn),
     rabbit_control_main:action(start_app, Node, [], [], LogFn),
     ok = rpc:call(Node, rabbit, await_startup, []).
 
