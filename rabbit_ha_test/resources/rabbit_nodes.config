
{rabbit_node, [
    {startup, [
        {handler, systest_cli},
        {link_to_parent, true},
        {detached, false},
        {rpc_enabled, {true, {init, stop, []}}}
    ]},
    {flags, [
        {start, [
            {program, "%{RABBITMQ_BROKER_DIR}/scripts/rabbitmq-server"},
            {environment, [
                {"RABBITMQ_LOG_BASE", "${ct.priv_dir}/${ct.scope}"},
                {"RABBITMQ_PLUGINS_EXPAND_DIR",
                    "${ct.priv_dir}/${ct.scope}/${node.name}-plugins-scratch"},
                {"RABBITMQ_ENABLED_PLUGINS_FILE",
                    "${ct.priv_dir}/${ct.scope}/${node.name}-enabled-plugins"},
                {"RABBITMQ_NODE_IP_ADDRESS", "0.0.0.0"},
                {"RABBITMQ_ALLOW_INPUT", "1"},
                {"RABBITMQ_NODENAME", "${node.name}"},
                {"RABBITMQ_MNESIA_DIR",
                    "${ct.priv_dir}/${ct.scope}/rabbitmq-${node.name}-mnesia"},
                {"RABBITMQ_PID_FILE",
                 "${ct.priv_dir}/${ct.scope}/rabbitmq-${node.name}-mnesia.pid"},
                {"RABBITMQ_NODE_PORT", "${node.user.amqp_port}"}
            ]}
        ]},
        {stop,  [
            {program, "%{RABBITMQ_BROKER_DIR}/scripts/rabbitmqctl"},
            {args, ["stop", "-n", "${node.id}"]}
        ]}
    ]},
    {on_start, [
        {local, rabbit_ha_test_utils, wait, []}
    ]}
]}.

{connected, [
    {on_stop, [
        {local, rabbit_ha_test_utils, amqp_close, []}
    ]}
<<<<<<< HEAD
]}.

{clustered, [
    {on_join, [
        {local, rabbit_ha_test_utils, on_join, []}
    ]}
=======
>>>>>>> a3bc2a49
]}.<|MERGE_RESOLUTION|>--- conflicted
+++ resolved
@@ -39,13 +39,10 @@
     {on_stop, [
         {local, rabbit_ha_test_utils, amqp_close, []}
     ]}
-<<<<<<< HEAD
 ]}.
 
 {clustered, [
     {on_join, [
         {local, rabbit_ha_test_utils, on_join, []}
     ]}
-=======
->>>>>>> a3bc2a49
 ]}.