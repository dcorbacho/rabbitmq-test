%% The contents of this file are subject to the Mozilla Public License
%% Version 1.1 (the "License"); you may not use this file except in
%% compliance with the License. You may obtain a copy of the License
%% at http://www.mozilla.org/MPL/
%%
%% Software distributed under the License is distributed on an "AS IS"
%% basis, WITHOUT WARRANTY OF ANY KIND, either express or implied. See
%% the License for the specific language governing rights and
%% limitations under the License.
%%
%% The Original Code is RabbitMQ.
%%
%% The Initial Developer of the Original Code is VMware, Inc.
%% Copyright (c) 2007-2013 VMware, Inc.  All rights reserved.
%%
-module(eager_synchronization_SUITE).

-include_lib("common_test/include/ct.hrl").
-include_lib("systest/include/systest.hrl").

-include_lib("amqp_client/include/amqp_client.hrl").

-define(QNAME, <<"ha.two.test">>).
-define(QNAME_AUTO, <<"ha.auto.test">>).
-define(MESSAGE_COUNT, 2000).

-export([suite/0, all/0, init_per_suite/1, end_per_suite/1,
         eager_sync_test/1, eager_sync_cancel_test/1, eager_sync_auto_test/1,
         eager_sync_auto_on_policy_change_test/1]).

-import(rabbit_ha_test_utils, [set_policy/5, a2b/1]).

%% NB: it can take almost a minute to start and cluster 3 nodes,
%% and then we need time left over to run the actual tests...
suite() -> [{timetrap, systest:settings("time_traps.ha_cluster_SUITE")}].

all() ->
    systest_suite:export_all(?MODULE).

init_per_suite(Config) ->
    Config.

end_per_suite(_Config) ->
    ok.

eager_sync_test(Config) ->
    %% Queue is on AB but not C.
    {_Cluster, [{{A, _ARef}, {_AConn, ACh}},
                {{B, _BRef}, {_BConn, _BCh}},
                {{C, _CRef}, {_CConn, Ch}}]} =
        rabbit_ha_test_utils:cluster_members(Config),

    amqp_channel:call(ACh, #'queue.declare'{queue   = ?QNAME,
                                            durable = true}),
    amqp_channel:call(Ch, #'confirm.select'{}),

    %% Don't sync, lose messages
    publish(Ch, ?QNAME, ?MESSAGE_COUNT),
    restart(A),
    restart(B),
    consume(Ch, ?QNAME, 0),

    %% Sync, keep messages
    publish(Ch, ?QNAME, ?MESSAGE_COUNT),
    restart(A),
    ok = sync(C, ?QNAME),
    restart(B),
    consume(Ch, ?QNAME, ?MESSAGE_COUNT),

    %% Check the no-need-to-sync path
    publish(Ch, ?QNAME, ?MESSAGE_COUNT),
    ok = sync(C, ?QNAME),
    consume(Ch, ?QNAME, ?MESSAGE_COUNT),

    %% keep unacknowledged messages
    publish(Ch, ?QNAME, ?MESSAGE_COUNT),
    fetch(Ch, ?QNAME, 2),
    restart(A),
    fetch(Ch, ?QNAME, 3),
    sync(C, ?QNAME),
    restart(B),
    consume(Ch, ?QNAME, ?MESSAGE_COUNT),

    ok.

eager_sync_cancel_test(Config) ->
    %% Queue is on AB but not C.
    {_Cluster, [{{A, _ARef}, {_AConn, ACh}},
                {{B, _BRef}, {_BConn, _BCh}},
                {{C, _CRef}, {_Conn, Ch}}]} =
        rabbit_ha_test_utils:cluster_members(Config),

    amqp_channel:call(ACh, #'queue.declare'{queue   = ?QNAME,
                                            durable = true}),
    amqp_channel:call(Ch, #'confirm.select'{}),
<<<<<<< HEAD
    {ok, not_syncing} = sync_cancel(C), %% Idempotence
    eager_sync_cancel_test2(A, B, C, Ch).
=======
    {ok, not_syncing} = sync_cancel(C, ?QNAME), %% Idempotence
>>>>>>> 46fbe2e1

eager_sync_cancel_test2(A, B, C, Ch) ->
    %% Sync then cancel
    publish(Ch, ?QNAME, ?MESSAGE_COUNT),
    restart(A),
<<<<<<< HEAD
    spawn_link(fun() -> ok = sync_nowait(C) end),
    wait_for_syncing(C),
    case sync_cancel(C) of
        ok ->
            wait_for_running(C),
            restart(B),
            consume(Ch, 0),

            {ok, not_syncing} = sync_cancel(C), %% Idempotence
            ok;
        {ok, not_syncing} ->
            %% Damn. Syncing finished between wait_for_syncing/1 and
            %% sync_cancel/1 above. Start again.
            amqp_channel:call(Ch, #'queue.purge'{queue = ?QNAME}),
            eager_sync_cancel_test2(A, B, C, Ch)
    end.
=======
    spawn_link(fun() -> ok = sync_nowait(C, ?QNAME) end),
    wait_for_syncing(C, ?QNAME),
    ok = sync_cancel(C, ?QNAME),
    wait_for_running(C, ?QNAME),
    restart(B),
    consume(Ch, ?QNAME, 0),

    {ok, not_syncing} = sync_cancel(C, ?QNAME), %% Idempotence
    ok.

eager_sync_auto_test(Config) ->
    %% Queue is on AB but not C.
    {_Cluster, [{{A, _ARef}, {_AConn, ACh}},
                {{B, _BRef}, {_BConn, _BCh}},
                {{C, _CRef}, {_CConn, Ch}}]} =
        rabbit_ha_test_utils:cluster_members(Config),
>>>>>>> 46fbe2e1

    amqp_channel:call(ACh, #'queue.declare'{queue   = ?QNAME_AUTO,
                                            durable = true}),
    amqp_channel:call(Ch, #'confirm.select'{}),

    %% Sync automatically, don't lose messages
    publish(Ch, ?QNAME_AUTO, ?MESSAGE_COUNT),
    restart(A),
    wait_for_sync(C, ?QNAME_AUTO),
    restart(B),
    wait_for_sync(C, ?QNAME_AUTO),
    consume(Ch, ?QNAME_AUTO, ?MESSAGE_COUNT),

    ok.

eager_sync_auto_on_policy_change_test(Config) ->
    %% Queue is on AB but not C.
    {_Cluster, [{{A, _ARef}, {_AConn, ACh}},
                {{B, _BRef}, {_BConn, _BCh}},
                {{C, _CRef}, {_CConn, Ch}}]} =
        rabbit_ha_test_utils:cluster_members(Config),

    amqp_channel:call(ACh, #'queue.declare'{queue   = ?QNAME,
                                            durable = true}),
    amqp_channel:call(Ch, #'confirm.select'{}),

    %% Sync automatically once the policy is changed to tell us to.
    publish(Ch, ?QNAME, ?MESSAGE_COUNT),
    restart(A),
    set_policy(A, <<"^ha.two.">>, <<"nodes">>, [a2b(A), a2b(B)],
               <<"automatic">>),
    wait_for_sync(C, ?QNAME),

    ok.

publish(Ch, QName, Count) ->
    [amqp_channel:call(Ch,
                       #'basic.publish'{routing_key = QName},
                       #amqp_msg{props   = #'P_basic'{delivery_mode = 2},
                                 payload = list_to_binary(integer_to_list(I))})
     || I <- lists:seq(1, Count)],
    amqp_channel:wait_for_confirms(Ch).

consume(Ch, QName, Count) ->
    amqp_channel:subscribe(Ch, #'basic.consume'{queue = QName, no_ack = true},
                           self()),
    CTag = receive #'basic.consume_ok'{consumer_tag = C} -> C end,
    [begin
         Exp = list_to_binary(integer_to_list(I)),
         receive {#'basic.deliver'{consumer_tag = CTag},
                  #amqp_msg{payload = Exp}} ->
                 ok
         after 500 ->
                 exit(timeout)
         end
     end|| I <- lists:seq(1, Count)],
    #'queue.declare_ok'{message_count = 0}
        = amqp_channel:call(Ch, #'queue.declare'{queue   = QName,
                                                 durable = true}),
    amqp_channel:call(Ch, #'basic.cancel'{consumer_tag = CTag}),
    ok.

fetch(Ch, QName, Count) ->
    [{#'basic.get_ok'{}, _} =
         amqp_channel:call(Ch, #'basic.get'{queue = QName}) ||
        _ <- lists:seq(1, Count)],
    ok.

restart(Node) ->
    rabbit_ha_test_utils:stop_app(Node),
    rabbit_ha_test_utils:start_app(Node).

sync(Node, QName) ->
    case sync_nowait(Node, QName) of
        ok -> wait_for_sync(Node, QName),
              ok;
        R  -> R
    end.

sync_nowait(Node, QName) -> action(Node, sync_queue, QName).
sync_cancel(Node, QName) -> action(Node, cancel_sync_queue, QName).

wait_for_sync(Node, QName) ->
    slave_synchronization_SUITE:wait_for_sync_status(true, Node, QName).

action(Node, Action, QName) ->
    rabbit_ha_test_utils:control_action(
      Action, Node, [binary_to_list(QName)], [{"-p", "/"}]).

queue(Node, QName) ->
    QNameRes = rabbit_misc:r(<<"/">>, queue, QName),
    {ok, Q} = rpc:call(Node, rabbit_amqqueue, lookup, [QNameRes]),
    Q.

wait_for_syncing(Node, QName) ->
    case status(Node, QName) of
        {syncing, _} -> ok;
        _            -> timer:sleep(100),
                        wait_for_syncing(Node, QName)
    end.

wait_for_running(Node, QName) ->
    case status(Node, QName) of
        running -> ok;
        _       -> timer:sleep(100),
                   wait_for_running(Node, QName)
    end.

status(Node, QName) ->
    [{status, Status}] =
        rpc:call(Node, rabbit_amqqueue, info, [queue(Node, QName), [status]]),
    Status.<|MERGE_RESOLUTION|>--- conflicted
+++ resolved
@@ -93,27 +93,22 @@
     amqp_channel:call(ACh, #'queue.declare'{queue   = ?QNAME,
                                             durable = true}),
     amqp_channel:call(Ch, #'confirm.select'{}),
-<<<<<<< HEAD
-    {ok, not_syncing} = sync_cancel(C), %% Idempotence
+    {ok, not_syncing} = sync_cancel(C, ?QNAME), %% Idempotence
     eager_sync_cancel_test2(A, B, C, Ch).
-=======
-    {ok, not_syncing} = sync_cancel(C, ?QNAME), %% Idempotence
->>>>>>> 46fbe2e1
 
 eager_sync_cancel_test2(A, B, C, Ch) ->
     %% Sync then cancel
     publish(Ch, ?QNAME, ?MESSAGE_COUNT),
     restart(A),
-<<<<<<< HEAD
-    spawn_link(fun() -> ok = sync_nowait(C) end),
-    wait_for_syncing(C),
-    case sync_cancel(C) of
+    spawn_link(fun() -> ok = sync_nowait(C, ?QNAME) end),
+    wait_for_syncing(C, ?QNAME),
+    case sync_cancel(C, ?QNAME) of
         ok ->
-            wait_for_running(C),
+            wait_for_running(C, ?QNAME),
             restart(B),
-            consume(Ch, 0),
-
-            {ok, not_syncing} = sync_cancel(C), %% Idempotence
+            consume(Ch, ?QNAME, 0),
+
+            {ok, not_syncing} = sync_cancel(C, ?QNAME), %% Idempotence
             ok;
         {ok, not_syncing} ->
             %% Damn. Syncing finished between wait_for_syncing/1 and
@@ -121,16 +116,6 @@
             amqp_channel:call(Ch, #'queue.purge'{queue = ?QNAME}),
             eager_sync_cancel_test2(A, B, C, Ch)
     end.
-=======
-    spawn_link(fun() -> ok = sync_nowait(C, ?QNAME) end),
-    wait_for_syncing(C, ?QNAME),
-    ok = sync_cancel(C, ?QNAME),
-    wait_for_running(C, ?QNAME),
-    restart(B),
-    consume(Ch, ?QNAME, 0),
-
-    {ok, not_syncing} = sync_cancel(C, ?QNAME), %% Idempotence
-    ok.
 
 eager_sync_auto_test(Config) ->
     %% Queue is on AB but not C.
@@ -138,7 +123,6 @@
                 {{B, _BRef}, {_BConn, _BCh}},
                 {{C, _CRef}, {_CConn, Ch}}]} =
         rabbit_ha_test_utils:cluster_members(Config),
->>>>>>> 46fbe2e1
 
     amqp_channel:call(ACh, #'queue.declare'{queue   = ?QNAME_AUTO,
                                             durable = true}),
