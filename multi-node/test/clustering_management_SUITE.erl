--- conflicted
+++ resolved
@@ -59,22 +59,16 @@
       {[Cottontail, Mopsy, Flopsy], [Cottontail, Flopsy], [Cottontail, Mopsy, Flopsy]},
       [Flopsy, Mopsy, Cottontail]),
 
-<<<<<<< HEAD
+    %% Allow clustering with already clustered node
+    ok = stop_app(Flopsy),
+    {ok, already_member} = join_cluster(Flopsy, Mopsy),
+    ok = start_app(Flopsy),
+
     stop_reset_start(Flopsy),
     assert_not_clustered(Flopsy),
-    assert_cluster_status({[Cottontail, Mopsy], [Cottontail], [Cottontail, Mopsy]},
-                          [Mopsy, Cottontail]),
-=======
-    %% Allow clustering with already clustered node
-    ok = stop_app(Rabbit),
-    {ok, already_member} = join_cluster(Rabbit, Hare),
-    ok = start_app(Rabbit),
-
-    stop_reset_start(Rabbit),
-    assert_not_clustered(Rabbit),
-    assert_cluster_status({[Bunny, Hare], [Bunny], [Bunny, Hare]},
-                          [Hare, Bunny]),
->>>>>>> 78272af5
+    assert_cluster_status(
+      {[Cottontail, Mopsy], [Cottontail], [Cottontail, Mopsy]},
+      [Mopsy, Cottontail]),
 
     stop_reset_start(Mopsy),
     assert_not_clustered(Mopsy),
@@ -99,22 +93,6 @@
     ok = start_app(Flopsy),
     assert_not_clustered(Flopsy),
 
-<<<<<<< HEAD
-    %% Fail if trying to cluster with already clustered node
-    stop_join_start(Flopsy, Mopsy),
-    assert_clustered([Flopsy, Mopsy]),
-    ok = stop_app(Flopsy),
-    assert_failure(fun () -> join_cluster(Flopsy, Mopsy) end),
-    ok = start_app(Flopsy),
-    assert_clustered([Flopsy, Mopsy]),
-
-    %% Cleanup
-    stop_reset_start(Flopsy),
-    assert_not_clustered(Flopsy),
-    assert_not_clustered(Mopsy),
-
-=======
->>>>>>> 78272af5
     %% Do not let the node leave the cluster or reset if it's the only
     %% ram node
     stop_join_start(Mopsy, Flopsy, true),
@@ -363,21 +341,11 @@
     assert_cluster_status({[Flopsy, Mopsy], [Flopsy, Mopsy], [Mopsy]},
                           [Mopsy]),
     %% %% ...but it isn't
-<<<<<<< HEAD
     assert_cluster_status({[Flopsy], [Flopsy], []}, [Flopsy]),
-    %% Mopsy still thinks Flopsy is in the cluster
-    assert_failure(fun () -> join_cluster(Flopsy, Mopsy) end),
     %% We can rejoin Flopsy and Mopsy
     update_cluster_nodes(Flopsy, Mopsy),
     start_app(Flopsy),
     assert_clustered([Flopsy, Mopsy]).
-=======
-    assert_cluster_status({[Rabbit], [Rabbit], []}, [Rabbit]),
-    %% We can rejoin Rabbit and Hare
-    update_cluster_nodes(Rabbit, Hare),
-    start_app(Rabbit),
-    assert_clustered([Rabbit, Hare]).
->>>>>>> 78272af5
 
 %% ----------------------------------------------------------------------------
 %% Internal utils
