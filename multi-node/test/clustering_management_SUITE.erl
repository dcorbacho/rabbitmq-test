%% The contents of this file are subject to the Mozilla Public License
%% Version 1.1 (the "License"); you may not use this file except in
%% compliance with the License. You may obtain a copy of the License
%% at http://www.mozilla.org/MPL/
%%
%% Software distributed under the License is distributed on an "AS IS"
%% basis, WITHOUT WARRANTY OF ANY KIND, either express or implied. See
%% the License for the specific language governing rights and
%% limitations under the License.
%%
%% The Original Code is RabbitMQ.
%%
%% The Initial Developer of the Original Code is VMware, Inc.
%% Copyright (c) 2007-2013 VMware, Inc.  All rights reserved.
%%
-module(clustering_management_SUITE).

-include_lib("common_test/include/ct.hrl").
-include_lib("eunit/include/eunit.hrl").
-include_lib("systest/include/systest.hrl").

-include_lib("amqp_client/include/amqp_client.hrl").

-export([suite/0, all/0, init_per_suite/1, end_per_suite/1,

         join_and_part_cluster/1, join_cluster_bad_operations/1,
         join_to_start_interval/1, forget_cluster_node_test/1,
         forget_cluster_node_removes_things_test/1,
         change_cluster_node_type_test/1, change_cluster_when_node_offline/1,
         update_cluster_nodes_test/1, erlang_config_test/1, force_reset_test/1
        ]).

-define(LOOP_RECURSION_DELAY, 100).

suite() -> [{timetrap, systest:settings("time_traps.cluster_management")}].

all() ->
    [join_and_part_cluster, join_cluster_bad_operations, join_to_start_interval,
     forget_cluster_node_test, change_cluster_node_type_test,
     change_cluster_when_node_offline, update_cluster_nodes_test,
     erlang_config_test, force_reset_test].

init_per_suite(Config) ->
    Config.
end_per_suite(_Config) ->
    ok.

join_and_part_cluster(Config) ->
    [Flopsy, Mopsy, Cottontail] = cluster_members(Config),
    assert_not_clustered(Flopsy),
    assert_not_clustered(Mopsy),
    assert_not_clustered(Cottontail),

    stop_join_start(Flopsy, Cottontail),
    assert_clustered([Flopsy, Cottontail]),

    stop_join_start(Mopsy, Cottontail, true),
    assert_cluster_status(
      {[Cottontail, Mopsy, Flopsy], [Cottontail, Flopsy], [Cottontail, Mopsy, Flopsy]},
      [Flopsy, Mopsy, Cottontail]),

    %% Allow clustering with already clustered node
    ok = stop_app(Flopsy),
    {ok, already_member} = join_cluster(Flopsy, Mopsy),
    ok = start_app(Flopsy),

    stop_reset_start(Flopsy),
    assert_not_clustered(Flopsy),
    assert_cluster_status(
      {[Cottontail, Mopsy], [Cottontail], [Cottontail, Mopsy]},
      [Mopsy, Cottontail]),

    stop_reset_start(Mopsy),
    assert_not_clustered(Mopsy),
    assert_not_clustered(Cottontail).

join_cluster_bad_operations(Config) ->
    [Flopsy, Mopsy, Cottontail] = cluster_members(Config),

    %% Non-existant node
    ok = stop_app(Flopsy),
    assert_failure(fun () -> join_cluster(Flopsy, non@existant) end),
    ok = start_app(Flopsy),
    assert_not_clustered(Flopsy),

    %% Trying to cluster with mnesia running
    assert_failure(fun () -> join_cluster(Flopsy, Cottontail) end),
    assert_not_clustered(Flopsy),

    %% Trying to cluster the node with itself
    ok = stop_app(Flopsy),
    assert_failure(fun () -> join_cluster(Flopsy, Flopsy) end),
    ok = start_app(Flopsy),
    assert_not_clustered(Flopsy),

    %% Do not let the node leave the cluster or reset if it's the only
    %% ram node
    stop_join_start(Mopsy, Flopsy, true),
    assert_cluster_status({[Flopsy, Mopsy], [Flopsy], [Flopsy, Mopsy]},
                          [Flopsy, Mopsy]),
    ok = stop_app(Mopsy),
    assert_failure(fun () -> join_cluster(Flopsy, Cottontail) end),
    assert_failure(fun () -> reset(Flopsy) end),
    ok = start_app(Mopsy),
    assert_cluster_status({[Flopsy, Mopsy], [Flopsy], [Flopsy, Mopsy]},
                          [Flopsy, Mopsy]).

%% This tests that the nodes in the cluster are notified immediately of a node
%% join, and not just after the app is started.
join_to_start_interval(Config) ->
    [Flopsy, Mopsy, _Cottontail] = cluster_members(Config),

    ok = stop_app(Flopsy),
    ok = join_cluster(Flopsy, Mopsy),
    assert_cluster_status({[Flopsy, Mopsy], [Flopsy, Mopsy], [Mopsy]},
                          [Flopsy, Mopsy]),
    ok = start_app(Flopsy),
    assert_clustered([Flopsy, Mopsy]).

forget_cluster_node_test(Config) ->
    [Flopsy, Mopsy, Cottontail] = cluster_members(Config),

    %% Trying to remove a node not in the cluster should fail
    assert_failure(fun () -> forget_cluster_node(Mopsy, Flopsy) end),

    stop_join_start(Flopsy, Mopsy),
    assert_clustered([Flopsy, Mopsy]),

    %% Trying to remove an online node should fail
    assert_failure(fun () -> forget_cluster_node(Mopsy, Flopsy) end),

    ok = stop_app(Flopsy),
    %% We're passing the --offline flag, but Mopsy is online
    assert_failure(fun () -> forget_cluster_node(Mopsy, Flopsy, true) end),
    %% Removing some non-existant node will fail
<<<<<<< HEAD
    assert_failure(fun () -> forget_cluster_node(Mopsy, non@existant) end),
    ok = forget_cluster_node(Mopsy, Flopsy),
    assert_not_clustered(Mopsy),
    assert_cluster_status({[Flopsy, Mopsy], [Flopsy, Mopsy], [Mopsy]},
                          [Flopsy]),

    %% Now we can't start Flopsy since it thinks that it's still in the cluster
    %% with Mopsy, while Mopsy disagrees.
    assert_failure(fun () -> start_app(Flopsy) end),

    ok = reset(Flopsy),
    ok = start_app(Flopsy),
    assert_not_clustered(Flopsy),

    %% Now we remove Flopsy from an offline node.
    stop_join_start(Cottontail, Mopsy),
    stop_join_start(Flopsy, Mopsy),
    assert_clustered([Flopsy, Mopsy, Cottontail]),
    ok = stop_app(Flopsy),
    ok = stop_app(Mopsy),
    ok = stop_app(Cottontail),
    %% Flopsy was not the second-to-last to go down
    assert_failure(fun () -> forget_cluster_node(Flopsy, Cottontail, true) end),
    %% This is fine but we need the flag
    assert_failure(fun () -> forget_cluster_node(Mopsy, Cottontail) end),
    ok = forget_cluster_node(Mopsy, Cottontail, true),
    ok = start_app(Mopsy),
    ok = start_app(Flopsy),
    %% Cottontail still thinks its clustered with Flopsy and Mopsy
    assert_failure(fun () -> start_app(Cottontail) end),
    ok = reset(Cottontail),
    ok = start_app(Cottontail),
    assert_not_clustered(Cottontail),
    assert_clustered([Flopsy, Mopsy]).
=======
    assert_failure(fun () -> forget_cluster_node(Hare, non@existant) end),
    ok = forget_cluster_node(Hare, Rabbit),
    assert_not_clustered(Hare),
    assert_cluster_status({[Rabbit, Hare], [Rabbit, Hare], [Hare]},
                          [Rabbit]),

    %% Now we can't start Rabbit since it thinks that it's still in the cluster
    %% with Hare, while Hare disagrees.
    assert_failure(fun () -> start_app(Rabbit) end),

    ok = reset(Rabbit),
    ok = start_app(Rabbit),
    assert_not_clustered(Rabbit),

    %% Now we remove Rabbit from an offline node.
    stop_join_start(Bunny, Hare),
    stop_join_start(Rabbit, Hare),
    assert_clustered([Rabbit, Hare, Bunny]),
    ok = stop_app(Hare),
    ok = stop_app(Rabbit),
    ok = stop_app(Bunny),
    %% This is fine but we need the flag
    assert_failure(fun () -> forget_cluster_node(Hare, Bunny) end),
    %% Hare was not the second-to-last to go down
    ok = forget_cluster_node(Hare, Bunny, true),
    ok = start_app(Hare),
    ok = start_app(Rabbit),
    %% Bunny still thinks its clustered with Rabbit and Hare
    assert_failure(fun () -> start_app(Bunny) end),
    ok = reset(Bunny),
    ok = start_app(Bunny),
    assert_not_clustered(Bunny),
    assert_clustered([Rabbit, Hare]).
>>>>>>> 2f0ca9d6

forget_cluster_node_removes_things_test(Config) ->
    {_Cluster, [{{Flopsy, FlopsyRef}, _},
                {{Mopsy,   MopsyRef},   _},
                {{_Cottontail, _CottontailRef}, _}
               ]} = rabbit_ha_test_utils:cluster_members(Config),

    stop_join_start(Flopsy, Mopsy),
    {_RConn, RCh} = rabbit_ha_test_utils:connect(FlopsyRef),
    #'queue.declare_ok'{} =
        amqp_channel:call(RCh, #'queue.declare'{queue   = <<"test">>,
                                                durable = true}),

    ok = stop_app(Flopsy),

    {_HConn, HCh} = rabbit_ha_test_utils:connect(MopsyRef),
    {'EXIT',{{shutdown,{server_initiated_close,404,_}}, _}} =
        (catch amqp_channel:call(HCh, #'queue.declare'{queue   = <<"test">>,
                                                       durable = true})),

    ok = forget_cluster_node(Mopsy, Flopsy),

    {_HConn2, HCh2} = rabbit_ha_test_utils:connect(MopsyRef),
    #'queue.declare_ok'{} =
        amqp_channel:call(HCh2, #'queue.declare'{queue   = <<"test">>,
                                                 durable = true}),
    ok.

change_cluster_node_type_test(Config) ->
    [Flopsy, Mopsy, _Cottontail] = cluster_members(Config),

    %% Trying to change the ram node when not clustered should always fail
    ok = stop_app(Flopsy),
    assert_failure(fun () -> change_cluster_node_type(Flopsy, ram) end),
    assert_failure(fun () -> change_cluster_node_type(Flopsy, disc) end),
    ok = start_app(Flopsy),

    ok = stop_app(Flopsy),
    join_cluster(Flopsy, Mopsy),
    assert_cluster_status({[Flopsy, Mopsy], [Flopsy, Mopsy], [Mopsy]},
                          [Flopsy, Mopsy]),
    change_cluster_node_type(Flopsy, ram),
    assert_cluster_status({[Flopsy, Mopsy], [Mopsy], [Mopsy]},
                          [Flopsy, Mopsy]),
    change_cluster_node_type(Flopsy, disc),
    assert_cluster_status({[Flopsy, Mopsy], [Flopsy, Mopsy], [Mopsy]},
                          [Flopsy, Mopsy]),
    change_cluster_node_type(Flopsy, ram),
    ok = start_app(Flopsy),
    assert_cluster_status({[Flopsy, Mopsy], [Mopsy], [Mopsy, Flopsy]},
                          [Flopsy, Mopsy]),

    %% Changing to ram when you're the only ram node should fail
    ok = stop_app(Mopsy),
    assert_failure(fun () -> change_cluster_node_type(Mopsy, ram) end),
    ok = start_app(Mopsy).

change_cluster_when_node_offline(Config) ->
    [Flopsy, Mopsy, Cottontail] = cluster_members(Config),

    %% Cluster the three notes
    stop_join_start(Flopsy, Mopsy),
    assert_clustered([Flopsy, Mopsy]),

    stop_join_start(Cottontail, Mopsy),
    assert_clustered([Flopsy, Mopsy, Cottontail]),

    %% Bring down Flopsy, and remove Cottontail from the cluster while
    %% Flopsy is offline
    ok = stop_app(Flopsy),
    ok = stop_app(Cottontail),
    ok = reset(Cottontail),
    assert_cluster_status({[Cottontail], [Cottontail], []}, [Cottontail]),
    assert_cluster_status({[Flopsy, Mopsy], [Flopsy, Mopsy], [Mopsy]}, [Mopsy]),
    assert_cluster_status(
      {[Flopsy, Mopsy, Cottontail], [Flopsy, Mopsy, Cottontail], [Mopsy, Cottontail]}, [Flopsy]),

    %% Bring Flopsy back up
    ok = start_app(Flopsy),
    assert_clustered([Flopsy, Mopsy]),
    ok = start_app(Cottontail),
    assert_not_clustered(Cottontail),

    %% Now the same, but Flopsy is a RAM node, and we bring up Cottontail
    %% before
    ok = stop_app(Flopsy),
    ok = change_cluster_node_type(Flopsy, ram),
    ok = start_app(Flopsy),
    stop_join_start(Cottontail, Mopsy),
    assert_cluster_status(
      {[Flopsy, Mopsy, Cottontail], [Mopsy, Cottontail], [Flopsy, Mopsy, Cottontail]},
      [Flopsy, Mopsy, Cottontail]),
    ok = stop_app(Flopsy),
    ok = stop_app(Cottontail),
    ok = reset(Cottontail),
    ok = start_app(Cottontail),
    assert_not_clustered(Cottontail),
    assert_cluster_status({[Flopsy, Mopsy], [Mopsy], [Mopsy]}, [Mopsy]),
    assert_cluster_status(
      {[Flopsy, Mopsy, Cottontail], [Mopsy, Cottontail], [Mopsy, Cottontail]},
      [Flopsy]),
    ok = start_app(Flopsy),
    assert_cluster_status({[Flopsy, Mopsy], [Mopsy], [Flopsy, Mopsy]},
                          [Flopsy, Mopsy]),
    assert_not_clustered(Cottontail).

update_cluster_nodes_test(Config) ->
    [Flopsy, Mopsy, Cottontail] = cluster_members(Config),

    %% Mnesia is running...
    assert_failure(fun () -> update_cluster_nodes(Flopsy, Mopsy) end),

    ok = stop_app(Flopsy),
    ok = join_cluster(Flopsy, Mopsy),
    ok = stop_app(Cottontail),
    ok = join_cluster(Cottontail, Mopsy),
    ok = start_app(Cottontail),
    stop_reset_start(Mopsy),
    assert_failure(fun () -> start_app(Flopsy) end),
    %% Bogus node
    assert_failure(fun () -> update_cluster_nodes(Flopsy, non@existant) end),
    %% Inconsisent node
    assert_failure(fun () -> update_cluster_nodes(Flopsy, Mopsy) end),
    ok = update_cluster_nodes(Flopsy, Cottontail),
    ok = start_app(Flopsy),
    assert_not_clustered(Mopsy),
    assert_clustered([Flopsy, Cottontail]).

erlang_config_test(Config) ->
    [Flopsy, Mopsy, _Cottontail] = cluster_members(Config),

    ok = stop_app(Mopsy),
    ok = reset(Mopsy),
    ok = rpc:call(Mopsy, application, set_env,
                  [rabbit, cluster_nodes, {[Flopsy], disc}]),
    ok = start_app(Mopsy),
    assert_clustered([Flopsy, Mopsy]),

    ok = stop_app(Mopsy),
    ok = reset(Mopsy),
    ok = rpc:call(Mopsy, application, set_env,
                  [rabbit, cluster_nodes, {[Flopsy], ram}]),
    ok = start_app(Mopsy),
    assert_cluster_status({[Flopsy, Mopsy], [Flopsy], [Flopsy, Mopsy]},
                          [Flopsy, Mopsy]),

    %% We get a warning but we start anyway
    ok = stop_app(Mopsy),
    ok = reset(Mopsy),
    ok = rpc:call(Mopsy, application, set_env,
                  [rabbit, cluster_nodes, {[non@existent], disc}]),
    ok = start_app(Mopsy),
    assert_not_clustered(Mopsy),
    assert_not_clustered(Flopsy),

    %% If we use a legacy config file, it still works (and a warning is emitted)
    ok = stop_app(Mopsy),
    ok = reset(Mopsy),
    ok = rpc:call(Mopsy, application, set_env,
                  [rabbit, cluster_nodes, [Flopsy]]),
    ok = start_app(Mopsy),
    assert_cluster_status({[Flopsy, Mopsy], [Flopsy], [Flopsy, Mopsy]},
                          [Flopsy, Mopsy]).

force_reset_test(Config) ->
    [Flopsy, Mopsy, _Cottontail] = cluster_members(Config),

    stop_join_start(Flopsy, Mopsy),
    stop_app(Flopsy),
    force_reset(Flopsy),
    %% Mopsy thinks that Flopsy is still clustered
    assert_cluster_status({[Flopsy, Mopsy], [Flopsy, Mopsy], [Mopsy]},
                          [Mopsy]),
    %% %% ...but it isn't
    assert_cluster_status({[Flopsy], [Flopsy], []}, [Flopsy]),
    %% We can rejoin Flopsy and Mopsy
    update_cluster_nodes(Flopsy, Mopsy),
    start_app(Flopsy),
    assert_clustered([Flopsy, Mopsy]).

%% ----------------------------------------------------------------------------
%% Internal utils

cluster_members(Config) ->
    Cluster = systest:active_sut(Config),
    [Id || {Id, _Ref} <- systest:list_processes(Cluster)].

assert_cluster_status(Status0, Nodes) ->
    Status = {AllNodes, _, _} = sort_cluster_status(Status0),
    wait_for_cluster_status(Status, AllNodes, Nodes).

wait_for_cluster_status(Status, AllNodes, Nodes) ->
    Max = systest:settings("limits.clustering_mgmt.status_check_max_wait")
        / ?LOOP_RECURSION_DELAY,
    wait_for_cluster_status(0, Max, Status, AllNodes, Nodes).

wait_for_cluster_status(N, Max, Status, _AllNodes, Nodes) when N >= Max ->
    error({cluster_status_max_tries_failed,
           [{nodes, Nodes},
            {expected_status, Status},
            {max_tried, Max}]});
wait_for_cluster_status(N, Max, Status, AllNodes, Nodes) ->
    case lists:all(fun (Node) ->
                            verify_status_equal(Node, Status, AllNodes)
                   end, Nodes) of
        true  -> ok;
        false -> timer:sleep(?LOOP_RECURSION_DELAY),
                 wait_for_cluster_status(N + 1, Max, Status, AllNodes, Nodes)
    end.

verify_status_equal(Node, Status, AllNodes) ->
    NodeStatus = sort_cluster_status(rabbit_ha_test_utils:cluster_status(Node)),
    (AllNodes =/= [Node]) =:= rpc:call(Node, rabbit_mnesia, is_clustered, [])
        andalso NodeStatus =:= Status.

sort_cluster_status({All, Disc, Running}) ->
    {lists:sort(All), lists:sort(Disc), lists:sort(Running)}.

assert_clustered(Nodes) ->
    assert_cluster_status({Nodes, Nodes, Nodes}, Nodes).

assert_not_clustered(Node) ->
    assert_cluster_status({[Node], [Node], [Node]}, [Node]).

assert_failure(Fun) ->
    case catch Fun() of
        {error, Reason}            -> Reason;
        {badrpc, {'EXIT', Reason}} -> Reason;
        Other                      -> exit({expected_failure, Other})
    end.

stop_app(Node) ->
    rabbit_ha_test_utils:control_action(stop_app, Node).

start_app(Node) ->
    rabbit_ha_test_utils:control_action(start_app, Node).

join_cluster(Node, To) ->
    join_cluster(Node, To, false).

join_cluster(Node, To, Ram) ->
    rabbit_ha_test_utils:control_action(
      join_cluster, Node, [atom_to_list(To)], [{"--ram", Ram}]).

reset(Node) ->
    rabbit_ha_test_utils:control_action(reset, Node).

force_reset(Node) ->
    rabbit_ha_test_utils:control_action(force_reset, Node).

forget_cluster_node(Node, Removee, RemoveWhenOffline) ->
    rabbit_ha_test_utils:control_action(
      forget_cluster_node, Node, [atom_to_list(Removee)],
      [{"--offline", RemoveWhenOffline}]).

forget_cluster_node(Node, Removee) ->
    forget_cluster_node(Node, Removee, false).

change_cluster_node_type(Node, Type) ->
    rabbit_ha_test_utils:control_action(change_cluster_node_type, Node,
                                        [atom_to_list(Type)]).

update_cluster_nodes(Node, DiscoveryNode) ->
    rabbit_ha_test_utils:control_action(update_cluster_nodes, Node,
                                        [atom_to_list(DiscoveryNode)]).

stop_join_start(Node, ClusterTo, Ram) ->
    ok = stop_app(Node),
    ok = join_cluster(Node, ClusterTo, Ram),
    ok = start_app(Node).

stop_join_start(Node, ClusterTo) ->
    stop_join_start(Node, ClusterTo, false).

stop_reset_start(Node) ->
    ok = stop_app(Node),
    ok = reset(Node),
    ok = start_app(Node).<|MERGE_RESOLUTION|>--- conflicted
+++ resolved
@@ -133,7 +133,6 @@
     %% We're passing the --offline flag, but Mopsy is online
     assert_failure(fun () -> forget_cluster_node(Mopsy, Flopsy, true) end),
     %% Removing some non-existant node will fail
-<<<<<<< HEAD
     assert_failure(fun () -> forget_cluster_node(Mopsy, non@existant) end),
     ok = forget_cluster_node(Mopsy, Flopsy),
     assert_not_clustered(Mopsy),
@@ -152,13 +151,12 @@
     stop_join_start(Cottontail, Mopsy),
     stop_join_start(Flopsy, Mopsy),
     assert_clustered([Flopsy, Mopsy, Cottontail]),
-    ok = stop_app(Flopsy),
-    ok = stop_app(Mopsy),
+    ok = stop_app(Mopsy),
+    ok = stop_app(Flopsy),
     ok = stop_app(Cottontail),
-    %% Flopsy was not the second-to-last to go down
-    assert_failure(fun () -> forget_cluster_node(Flopsy, Cottontail, true) end),
     %% This is fine but we need the flag
     assert_failure(fun () -> forget_cluster_node(Mopsy, Cottontail) end),
+    %% Mopsy was not the second-to-last to go down
     ok = forget_cluster_node(Mopsy, Cottontail, true),
     ok = start_app(Mopsy),
     ok = start_app(Flopsy),
@@ -168,41 +166,6 @@
     ok = start_app(Cottontail),
     assert_not_clustered(Cottontail),
     assert_clustered([Flopsy, Mopsy]).
-=======
-    assert_failure(fun () -> forget_cluster_node(Hare, non@existant) end),
-    ok = forget_cluster_node(Hare, Rabbit),
-    assert_not_clustered(Hare),
-    assert_cluster_status({[Rabbit, Hare], [Rabbit, Hare], [Hare]},
-                          [Rabbit]),
-
-    %% Now we can't start Rabbit since it thinks that it's still in the cluster
-    %% with Hare, while Hare disagrees.
-    assert_failure(fun () -> start_app(Rabbit) end),
-
-    ok = reset(Rabbit),
-    ok = start_app(Rabbit),
-    assert_not_clustered(Rabbit),
-
-    %% Now we remove Rabbit from an offline node.
-    stop_join_start(Bunny, Hare),
-    stop_join_start(Rabbit, Hare),
-    assert_clustered([Rabbit, Hare, Bunny]),
-    ok = stop_app(Hare),
-    ok = stop_app(Rabbit),
-    ok = stop_app(Bunny),
-    %% This is fine but we need the flag
-    assert_failure(fun () -> forget_cluster_node(Hare, Bunny) end),
-    %% Hare was not the second-to-last to go down
-    ok = forget_cluster_node(Hare, Bunny, true),
-    ok = start_app(Hare),
-    ok = start_app(Rabbit),
-    %% Bunny still thinks its clustered with Rabbit and Hare
-    assert_failure(fun () -> start_app(Bunny) end),
-    ok = reset(Bunny),
-    ok = start_app(Bunny),
-    assert_not_clustered(Bunny),
-    assert_clustered([Rabbit, Hare]).
->>>>>>> 2f0ca9d6
 
 forget_cluster_node_removes_things_test(Config) ->
     {_Cluster, [{{Flopsy, FlopsyRef}, _},
