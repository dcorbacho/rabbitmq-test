--- conflicted
+++ resolved
@@ -1,8 +1,5 @@
 
 {targets,  [simple_ha_cluster_SUITE,
-<<<<<<< HEAD
             dynamic_ha_cluster_SUITE,
-=======
             clustering_management_SUITE,
->>>>>>> 39e5bfe9
             slave_synchronization_SUITE]}.
