
{targets,  [simple_ha_cluster_SUITE,
            dynamic_ha_cluster_SUITE,
            eager_synchronization_SUITE,
            clustering_management_SUITE,
<<<<<<< HEAD
            slave_synchronization_SUITE]}.
{hooks,     [{cth_surefire, [{path, "../ha-test.xml"}], 100},
             {cth_log_redirect, [], 100},
             {systest_cth, [], 1000}]}.
{aggressive_teardown, {minutes, 5}}.
{setup_timetrap,      {minutes, 5}}.
{teardown_timetrap,   {minutes, 3}}.
{execution_timetrap,  {hours, 1}}.
{log_dir, "./logs"}.
{output_dir, "./logs"}.
=======
            slave_synchronization_SUITE,
            partition_SUITE]}.
>>>>>>> a8799d17
<|MERGE_RESOLUTION|>--- conflicted
+++ resolved
@@ -3,8 +3,8 @@
             dynamic_ha_cluster_SUITE,
             eager_synchronization_SUITE,
             clustering_management_SUITE,
-<<<<<<< HEAD
-            slave_synchronization_SUITE]}.
+            slave_synchronization_SUITE,
+            partition_SUITE]}.
 {hooks,     [{cth_surefire, [{path, "../ha-test.xml"}], 100},
              {cth_log_redirect, [], 100},
              {systest_cth, [], 1000}]}.
@@ -13,8 +13,4 @@
 {teardown_timetrap,   {minutes, 3}}.
 {execution_timetrap,  {hours, 1}}.
 {log_dir, "./logs"}.
-{output_dir, "./logs"}.
-=======
-            slave_synchronization_SUITE,
-            partition_SUITE]}.
->>>>>>> a8799d17
+{output_dir, "./logs"}.