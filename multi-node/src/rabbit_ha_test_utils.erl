%% The contents of this file are subject to the Mozilla Public License
%% Version 1.1 (the "License"); you may not use this file except in
%% compliance with the License. You may obtain a copy of the License
%% at http://www.mozilla.org/MPL/
%%
%% Software distributed under the License is distributed on an "AS IS"
%% basis, WITHOUT WARRANTY OF ANY KIND, either express or implied. See
%% the License for the specific language governing rights and
%% limitations under the License.
%%
%% The Original Code is RabbitMQ.
%%
%% The Initial Developer of the Original Code is VMware, Inc.
%% Copyright (c) 2007-2012 VMware, Inc.  All rights reserved.
%%
-module(rabbit_ha_test_utils).

-include_lib("systest/include/systest.hrl").
-include_lib("amqp_client/include/amqp_client.hrl").

-compile(export_all).

%%
%% systest_proc callbacks
%%

%%
%% @doc A systest_node 'on_stop' callback that closes a connection and channel
%% which in the node's user data as <pre>amqp_connection</pre> and
%% <pre>amqp_channel</pre> respectively. We also stop rabbit, so that the
%% cover-stop hooks do not break the behaviour of the remote nodes in the
%% many (and spectacular) ways we've seen in the past (e.g., bug25070).
%% @end
disconnect_from_node(Node) ->
    UserData = systest:process_data(user, Node),
    Channel = ?CONFIG(amqp_channel, UserData, undefined),
    Connection = ?CONFIG(amqp_connection, UserData, undefined),
    amqp_close(Channel, Connection).

%%
%% @doc A systest 'on_start' callback that starts up the rabbit application
%% on the target node. We do this *after* the node is up an running to ensure
%% that code coverage is already started prior to doing any actual work
%% @end
start_rabbit(Node) ->
    NodeId = systest:process_data(id, Node),
    systest:log("starting rabbit application on ~p~n", [NodeId]),
    control_action(start_app, NodeId),
    wait(Node).

%%
%% @doc A systest 'on_stop' callback that stops the rabbit application
%% on the target node. SysTest runs these hooks *before* code coverage is
%% stopped on the node, which prevents the behaviour we saw in bug25070.
stop_rabbit(Node) ->
    NodeId = systest:process_data(id, Node),
    control_action(stop_app, NodeId).

%%
%% @doc runs <pre>rabbitmqctl wait</pre> against the supplied Node.
%% This is a systest_node 'on_start' callback, receiving a 'systest.node_info'
%% record, which holds the runtime environment (variables) in it's `user' field
%% (for details, see the systest_cli documentation).
%%
wait(Node) ->
    %% passing the records around like this really sucks - if only we had
    %% coroutines we could do this far more cleanly... :/
    NodeId  = systest:process_data(id, Node),
    UserData = systest:process_data(user, Node),
    case proplists:get_value(env, UserData, not_found) of
        not_found -> throw(no_pidfile);
        Env -> case lists:keyfind("RABBITMQ_PID_FILE", 1, Env) of
                   false   -> throw(no_pidfile);
                   {_, PF} -> systest:log("reading pid from ~s~n", [PF]),
                              control_action(wait, NodeId, [PF])
               end
    end.

%%
%% systest_sut callbacks
%%

%%
%% @doc The systest_sut on_start callback ensures that all our nodes are
%% properly clustered before we start testing. The return value of this
%% callback is ignored.
%%
make_cluster(SUT) ->
    Members = live_members(SUT),
    systest:log("clustering ~p~n", [Members]),
    case Members of
        [To | Rest] -> lists:foreach(fun (Node) -> cluster(Node, To) end, Rest);
        _           -> ok
    end.

live_members(SUT) ->
    [Id || {Id, Ref} <- systest:list_processes(SUT),
           systest:process_activity_state(Ref) =/= not_started].

declare_ha_policies(SUT) ->
    Members = [Node | _] = live_members(SUT),
    set_policy(Node, <<"ha.all.">>, <<"all">>, <<"">>),
    set_policy(Node, <<"ha.nodes.">>, <<"nodes">>, [a2b(M) || M <- Members]).

%%
%% @doc This systest_sut on_join callback sets up a single connection and
%% a single channel (on it), which is stored in the node's user-state for
%% use by our various test case functions. We wait until the SUT on_join
%% callback, because proc on_start callbacks run *before* `make_cluster' could
%% potentially restart the rabbit application on each node, killing off our
%% connections and channels in the process.
%%
connect_to_node(Node, _ClusterRef, _Siblings) ->
    Id = systest:process_data(id, Node),
    %% at this point we've already been clustered with all the other nodes,
    %% so we're good to go - now we can open up the connection+channel...
    UserData = systest:process_data(user, Node),
    systest:log("opening AMQP connection + channel for ~p~n", [Id]),
    {Connection, Channel} = amqp_open(Id, UserData),
    AmqpData = [{amqp_connection, Connection},
                {amqp_channel,    Channel}],
    %% we store these pids for later use....
    {store, AmqpData}.

%%
%% Test Utility Functions
%%

amqp_port(NodeRef) ->
    UserData = systest:read_process_user_data(NodeRef),
    Port = ?REQUIRE(amqp_port, UserData),
    Port.

await_response(Pid, Timeout) ->
    receive
        {Pid, Response} -> Response
    after
        Timeout ->
            {error, timeout}
    end.

read_timeout(SettingsKey) ->
    case systest:settings(SettingsKey) of
        {minutes, M} -> M * 60000;
        {seconds, S} -> S * 1000;
        Other        -> throw({illegal_timetrap, Other})
    end.

<<<<<<< HEAD
control_action(Command, Node) ->
    control_action(Command, Node, [], []).

control_action(Command, Node, Args) ->
    control_action(Command, Node, Args, []).

control_action(Command, Node, Args, Opts) ->
    rabbit_control_main:action(Command, Node, Args, Opts,
                               fun (Fmt, Args) ->
                                       systest:log(Fmt ++ "~n", Args)
                               end).

cluster_status(Node) ->
    {rpc:call(Node, rabbit_mnesia, all_clustered_nodes, []),
     rpc:call(Node, rabbit_mnesia, clustered_disc_nodes, []),
     rpc:call(Node, rabbit_mnesia, running_clustered_nodes, [])}.

mirror_args([]) ->
    [{<<"x-ha-policy">>, longstr, <<"all">>}];
mirror_args(Nodes) ->
    [{<<"x-ha-policy">>, longstr, <<"nodes">>},
     {<<"x-ha-policy-params">>, array,
      [{longstr, list_to_binary(atom_to_list(N))} || N <- Nodes]}].
=======
set_policy(Node, Prefix, HAMode, HAParams) ->
    rpc:call(Node, rabbit_runtime_parameters, set,
             [<<"/">>, <<"policy">>, Prefix,
              [{<<"prefix">>, Prefix},
               {<<"policy">>, [{<<"ha-mode">>,   HAMode},
                               {<<"ha-params">>, HAParams}
                              ]}
              ]
             ]).

clear_policy(Node, Prefix) ->
    rpc:call(Node, rabbit_runtime_parameters, clear,
             [<<"/">>, <<"policy">>, Prefix]).
>>>>>>> 47200565

cluster_members(Config) ->
    Cluster = systest:active_sut(Config),
    {Cluster, [{{Id, Ref}, amqp_config(Ref)} ||
                  {Id, Ref} <- systest:list_processes(Cluster)]}.

amqp_config(NodeRef) ->
    UserData = systest:read_process_user_data(NodeRef),
    {?REQUIRE(amqp_connection, UserData), ?REQUIRE(amqp_channel, UserData)}.

cluster(Node, ClusterTo) ->
    systest:log("clustering ~p with ~p~n", [Node, ClusterTo]),
    control_action(stop_app, Node),
    control_action(join_cluster, Node, [atom_to_list(ClusterTo)]),
    control_action(start_app, Node),
    ok = rpc:call(Node, rabbit, await_startup, []).

amqp_open(_Id, UserData) ->
    NodePort = ?REQUIRE(amqp_port, UserData),
    Connection = open_connection(NodePort),
    Channel = open_channel(Connection),
    {Connection, Channel}.

open_connection(NodePort) ->
    {ok, Connection} =
        amqp_connection:start(#amqp_params_network{port=NodePort}),
    Connection.

stop_app(Node) ->
    rabbit_ha_test_utils:control_action(stop_app, Node).

start_app(Node) ->
    rabbit_ha_test_utils:control_action(start_app, Node).

%%
%% Private API
%%

amqp_close(Channel, Connection) ->
    close_channel(Channel),
    close_connection(Connection).


node_eval(Key, Node) ->
    systest_config:eval(Key, Node,
                        [{callback,
                            {proc, fun systest_proc:get/2}}]).

open_channel(Connection) ->
    {ok, Channel} = amqp_connection:open_channel(Connection),
    Channel.

close_connection(Connection) ->
    systest:log("closing connection ~p~n", [Connection]),
    rabbit_misc:with_exit_handler(
      rabbit_misc:const(ok), fun () -> amqp_connection:close(Connection) end).

close_channel(Channel) ->
    systest:log("closing channel ~p~n", [Channel]),
    rabbit_misc:with_exit_handler(
      rabbit_misc:const(ok), fun () -> amqp_channel:close(Channel) end).

a2b(A) -> list_to_binary(atom_to_list(A)).<|MERGE_RESOLUTION|>--- conflicted
+++ resolved
@@ -99,8 +99,8 @@
 
 declare_ha_policies(SUT) ->
     Members = [Node | _] = live_members(SUT),
-    set_policy(Node, <<"ha.all.">>, <<"all">>, <<"">>),
-    set_policy(Node, <<"ha.nodes.">>, <<"nodes">>, [a2b(M) || M <- Members]).
+    set_policy(Node, <<"^ha.all.">>, <<"all">>, <<"">>),
+    set_policy(Node, <<"^ha.nodes.">>, <<"nodes">>, [a2b(M) || M <- Members]).
 
 %%
 %% @doc This systest_sut on_join callback sets up a single connection and
@@ -146,7 +146,20 @@
         Other        -> throw({illegal_timetrap, Other})
     end.
 
-<<<<<<< HEAD
+set_policy(Node, Pattern, HAMode, HAParams) ->
+    rpc:call(Node, rabbit_runtime_parameters, set,
+             [<<"/">>, <<"policy">>, Pattern,
+              [{<<"pattern">>, Pattern},
+               {<<"policy">>, [{<<"ha-mode">>,   HAMode},
+                               {<<"ha-params">>, HAParams}
+                              ]}
+              ]
+             ]).
+
+clear_policy(Node, Pattern) ->
+    rpc:call(Node, rabbit_runtime_parameters, clear,
+             [<<"/">>, <<"policy">>, Pattern]).
+
 control_action(Command, Node) ->
     control_action(Command, Node, [], []).
 
@@ -164,27 +177,6 @@
      rpc:call(Node, rabbit_mnesia, clustered_disc_nodes, []),
      rpc:call(Node, rabbit_mnesia, running_clustered_nodes, [])}.
 
-mirror_args([]) ->
-    [{<<"x-ha-policy">>, longstr, <<"all">>}];
-mirror_args(Nodes) ->
-    [{<<"x-ha-policy">>, longstr, <<"nodes">>},
-     {<<"x-ha-policy-params">>, array,
-      [{longstr, list_to_binary(atom_to_list(N))} || N <- Nodes]}].
-=======
-set_policy(Node, Prefix, HAMode, HAParams) ->
-    rpc:call(Node, rabbit_runtime_parameters, set,
-             [<<"/">>, <<"policy">>, Prefix,
-              [{<<"prefix">>, Prefix},
-               {<<"policy">>, [{<<"ha-mode">>,   HAMode},
-                               {<<"ha-params">>, HAParams}
-                              ]}
-              ]
-             ]).
-
-clear_policy(Node, Prefix) ->
-    rpc:call(Node, rabbit_runtime_parameters, clear,
-             [<<"/">>, <<"policy">>, Prefix]).
->>>>>>> 47200565
 
 cluster_members(Config) ->
     Cluster = systest:active_sut(Config),
