--- conflicted
+++ resolved
@@ -87,18 +87,11 @@
 %% properly clustered before we start testing. The return value of this
 %% callback is ignored.
 %%
-<<<<<<< HEAD
 make_cluster(SUT) ->
     Nodes = systest:list_processes(SUT),
     Members = [Id || {Id, _Ref} <- Nodes],
     systest:log("clustering ~p~n", [Members]),
-    lists:foldl(fun cluster/2, [], Members).
-=======
-make_cluster(Cluster) ->
-    Members = systest_cluster:node_names(Cluster),
-    ct:log("clustering ~p~n", [Members]),
     cluster(Members).
->>>>>>> 8d3203d6
 
 %%
 %% @doc This systest_sut on_join callback sets up a single connection and
@@ -168,21 +161,12 @@
     {?REQUIRE(amqp_connection, UserData), ?REQUIRE(amqp_channel, UserData)}.
 
 with_cluster(Config, TestFun) ->
-<<<<<<< HEAD
     Cluster = systest:active_sut(Config),
     % systest_sut:print_status(Cluster),
     Nodes = systest:list_processes(Cluster),
     Members = [Id || {Id, _Ref} <- Nodes],
     systest:log("clustering ~p~n", [Members]),
-    lists:foldl(fun cluster/2, [], Members),
-=======
-    Cluster = systest:active_cluster(Config),
-    systest_cluster:print_status(Cluster),
-    Nodes = systest:cluster_nodes(Cluster),
-    Members = [Id || {Id, _Ref} <- Nodes],
-    ct:log("clustering ~p~n", [Members]),
     cluster(Members),
->>>>>>> 8d3203d6
     NodeConf = [begin
                     UserData = systest:read_process_user_data(Ref),
                     AmqpProcs = amqp_open(Id, UserData),
@@ -197,8 +181,8 @@
 cluster_with(ClusterTo, Nodes) ->
     lists:foreach(
       fun (Node) ->
-              ct:log("clustering ~p with ~p~n", [Node, ClusterTo]),
-              LogFn = fun ct:pal/2,
+              systest:log("clustering ~p with ~p~n", [Node, ClusterTo]),
+              LogFn = fun systest:log/2,
               rabbit_control_main:action(stop_app, Node, [], [], LogFn),
               rabbit_control_main:action(join_cluster, Node,
                                          [atom_to_list(ClusterTo)], [], LogFn),
@@ -210,28 +194,10 @@
 %% Private API
 %%
 
-<<<<<<< HEAD
-cluster(Node, []) ->
-    [atom_to_list(Node)];
-cluster(Node, Acc) ->
-    NodeS = atom_to_list(Node),
-    NewAcc = [NodeS|Acc],
-    systest:log("clustering ~p with ~p~n", [Node, Acc]),
-    LogFn = fun(Fmt, Args) ->
-                systest:log(Fmt ++ "~n", Args)
-            end,
-    rabbit_control_main:action(stop_app, Node, [], [], LogFn),
-    rabbit_control_main:action(reset, Node, [], [], LogFn),
-    rabbit_control_main:action(cluster, Node, NewAcc, [], LogFn),
-    rabbit_control_main:action(start_app, Node, [], [], LogFn),
-    ok = rpc:call(Node, rabbit, await_startup, []),
-    NewAcc.
-=======
 cluster([ClusterTo | Nodes]) ->
     cluster_with(ClusterTo, Nodes);
 cluster([_]) ->
     ok.
->>>>>>> 8d3203d6
 
 node_eval(Key, Node) ->
     systest_config:eval(Key, Node,
