%% The contents of this file are subject to the Mozilla Public License
%% Version 1.1 (the "License"); you may not use this file except in
%% compliance with the License. You may obtain a copy of the License
%% at http://www.mozilla.org/MPL/
%%
%% Software distributed under the License is distributed on an "AS IS"
%% basis, WITHOUT WARRANTY OF ANY KIND, either express or implied. See
%% the License for the specific language governing rights and
%% limitations under the License.
%%
%% The Original Code is RabbitMQ.
%%
%% The Initial Developer of the Original Code is GoPivotal, Inc.
%% Copyright (c) 2007-2014 GoPivotal, Inc.  All rights reserved.
%%
-module(rabbit_test_configs).

-include_lib("amqp_client/include/amqp_client.hrl").

-export([enable_plugins/1]).
-export([cluster/2, cluster_ab/1, cluster_abc/1, start_ab/1, start_abc/1]).
-export([start_connections/1, build_cluster/1]).
-export([ha_policy_all/1, ha_policy_two_pos/1]).
-export([start_nodes/2, start_nodes/3, add_to_cluster/2,
         rabbitmqctl/2, rabbitmqctl_fail/2]).
-export([stop_nodes/1, start_node/1, stop_node/1, kill_node/1, restart_node/1,
         start_node_fail/1, execute/1]).
-export([cover_work_factor/2]).

-import(rabbit_test_util, [set_ha_policy/3, set_ha_policy/4, a2b/1]).
-import(rabbit_misc, [pget/2, pget/3]).

-define(INITIAL_KEYS, [cover, base, server, plugins]).
-define(NON_RUNNING_KEYS, ?INITIAL_KEYS ++ [nodename, port]).

cluster_ab(InitialCfg)  -> cluster(InitialCfg, [a, b]).
cluster_abc(InitialCfg) -> cluster(InitialCfg, [a, b, c]).
start_ab(InitialCfg)    -> start_nodes(InitialCfg, [a, b]).
start_abc(InitialCfg)   -> start_nodes(InitialCfg, [a, b, c]).

cluster(InitialCfg, NodeNames) ->
    start_connections(build_cluster(start_nodes(InitialCfg, NodeNames))).

start_nodes(InitialCfg, NodeNames) ->
    start_nodes(InitialCfg, NodeNames, 5672).

start_nodes(InitialCfg0, NodeNames, FirstPort) ->
    {ok, Already0} = net_adm:names(),
    Already = [list_to_atom(N) || {N, _P} <- Already0],
    [check_node_not_running(Node, Already) || Node <- NodeNames],
    Ports = lists:seq(FirstPort, length(NodeNames) + FirstPort - 1),
    InitialCfgs = case InitialCfg0 of
                      [{_, _}|_] -> [InitialCfg0 || _ <- NodeNames];
                      _          -> InitialCfg0
                  end,
    Nodes = [[{nodename, N}, {port, P} | strip_non_initial(Cfg)]
             || {N, P, Cfg} <- lists:zip3(NodeNames, Ports, InitialCfgs)],
    [start_node(Node) || Node <- Nodes].

check_node_not_running(Node, Already) ->
    case lists:member(Node, Already) of
        true  -> exit({node_already_running, Node});
        false -> ok
    end.

strip_non_initial(Cfg) ->
    [{K, V} || {K, V} <- Cfg, lists:member(K, ?INITIAL_KEYS)].

strip_running(Cfg) ->
    [{K, V} || {K, V} <- Cfg, lists:member(K, ?NON_RUNNING_KEYS)].

enable_plugins(Cfg) ->
    enable_plugins(pget(plugins, Cfg), pget(server, Cfg), Cfg).

enable_plugins(none, _Server, _Cfg) -> ok;
enable_plugins(_Dir, Server, Cfg) ->
    R = execute(Cfg, Server ++ "/scripts/rabbitmq-plugins list -m"),
    Plugins = string:tokens(R, "\n"),
    [execute(Cfg, {Server ++ "/scripts/rabbitmq-plugins enable --offline ~s",
                   [Plugin]}) || Plugin <- Plugins],
    ok.

start_node(Cfg0) ->
    Node = rabbit_nodes:make(pget(nodename, Cfg0)),
    Cfg = [{node, Node} | Cfg0],
    Server = pget(server, Cfg),
<<<<<<< HEAD
    Linked = execute_bg(Cfg, Server ++ "/scripts/rabbitmq-server"),
    rabbitmqctl(Cfg, {"wait ~s", [pid_file(Cfg)]}),
=======
    PidFile = rabbit_misc:format("~s/~s.pid", [Base, Nodename]),
    Linked =
        execute_bg(
          [{"RABBITMQ_MNESIA_BASE", {"~s/rabbitmq-~s-mnesia", [Base,Nodename]}},
           {"RABBITMQ_LOG_BASE",    {"~s", [Base]}},
           {"RABBITMQ_NODENAME",    {"~s", [Nodename]}},
           {"RABBITMQ_NODE_PORT",   {"~B", [Port]}},
           {"RABBITMQ_PID_FILE",    PidFile},
           {"RABBITMQ_CONFIG_FILE", "/some/path/which/does/not/exist"},
           {"RABBITMQ_ALLOW_INPUT", "1"}, %% Needed to make it close on our exit
           %% Bit of a hack - only needed for mgmt tests.
           {"RABBITMQ_SERVER_START_ARGS",
            {"-rabbitmq_management listener [{port,1~B}]", [Port]}},
           {"RABBITMQ_SERVER_ERL_ARGS",
            %% Next two lines are defaults
            {"+K true +A30 +P 1048576 "
             "-kernel inet_default_connect_options [{nodelay,true}] "
             %% Some tests need to be able to make distribution unhappy
             "-pa ~s/../rabbitmq-test/ebin "
             "-proto_dist inet_proxy", [Server]}}
           | plugins_env(pget(plugins, Cfg))],
          Server ++ "/scripts/rabbitmq-server"),
    execute({Server ++ "/scripts/rabbitmqctl -n ~s wait ~s",
             [Nodename, PidFile]}),
    Node = rabbit_nodes:make(Nodename),
>>>>>>> 5009e9b0
    OSPid = rpc:call(Node, os, getpid, []),
    %% The cover system thinks all nodes with the same name are the
    %% same node and will automaticaly re-establish cover as soon as
    %% we see them, so we only want to start cover once per node name
    %% for the entire test run.
    case {pget(cover, Cfg), lists:member(Node, cover:which_nodes())} of
        {true, false} -> cover:start([Node]);
        _             -> ok
    end,
    [{os_pid,     OSPid},
     {linked_pid, Linked} | Cfg].

start_node_fail(Cfg0) ->
    Node = rabbit_nodes:make(pget(nodename, Cfg0)),
    Cfg = [{node, Node}, {acceptable_exit_codes, lists:seq(1, 255)} | Cfg0],
    Server = pget(server, Cfg),
    execute(Cfg, Server ++ "/scripts/rabbitmq-server"),
    ok.

build_cluster([First | Rest]) ->
    add_to_cluster([First], Rest).

add_to_cluster([First | _] = Existing, New) ->
    [cluster_with(First, Node) || Node <- New],
    Existing ++ New.

cluster_with(Cfg, NewCfg) ->
    Node = pget(node, Cfg),
    rabbitmqctl(NewCfg, stop_app),
    rabbitmqctl(NewCfg, {"join_cluster ~s", [Node]}),
    rabbitmqctl(NewCfg, start_app).

rabbitmqctl(Cfg, Str) ->
    Node = pget(node, Cfg),
    Server = pget(server, Cfg),
    Cmd = case Node of
              undefined -> {"~s", [fmt(Str)]};
              _         -> {"-n ~s ~s", [Node, fmt(Str)]}
          end,
    execute(Cfg, {Server ++ "/scripts/rabbitmqctl ~s", [fmt(Cmd)]}).

rabbitmqctl_fail(Cfg, Str) ->
    rabbitmqctl([{acceptable_exit_codes, lists:seq(1, 255)} | Cfg], Str).

ha_policy_all([Cfg | _] = Cfgs) ->
    set_ha_policy(Cfg, <<".*">>, <<"all">>),
    Cfgs.

ha_policy_two_pos([Cfg | _] = Cfgs) ->
    Members = [a2b(pget(node, C)) || C <- Cfgs],
    TwoNodes = [M || M <- lists:sublist(Members, 2)],
    set_ha_policy(Cfg, <<"^ha.two.">>, {<<"nodes">>, TwoNodes},
                  [{<<"ha-promote-on-shutdown">>, <<"always">>}]),
    set_ha_policy(Cfg, <<"^ha.auto.">>, {<<"nodes">>, TwoNodes},
                  [{<<"ha-sync-mode">>,           <<"automatic">>},
                   {<<"ha-promote-on-shutdown">>, <<"always">>}]),
    Cfgs.

start_connections(Nodes) -> [start_connection(Node) || Node <- Nodes].

start_connection(Cfg) ->
    Port = pget(port, Cfg),
    {ok, Conn} = amqp_connection:start(#amqp_params_network{port = Port}),
    {ok, Ch} =  amqp_connection:open_channel(Conn),
    [{connection, Conn}, {channel, Ch} | Cfg].

stop_nodes(Nodes) -> [stop_node(Node) || Node <- Nodes].

stop_node(Cfg) ->
    maybe_flush_cover(Cfg),
    catch rabbitmqctl(Cfg, {"stop ~s", [pid_file(Cfg)]}),
    strip_running(Cfg).

kill_node(Cfg) ->
    maybe_flush_cover(Cfg),
    catch execute(Cfg, {"kill -9 ~s", [pget(os_pid, Cfg)]}),
    strip_running(Cfg).

restart_node(Cfg) ->
    start_node(stop_node(Cfg)).

maybe_flush_cover(Cfg) ->
    case pget(cover, Cfg) of
        true  -> cover:flush(pget(node, Cfg));
        false -> ok
    end.

%% Cover slows things down enough that if we are sending messages in
%% bulk, we want to send fewer or we'll be here all day...
cover_work_factor(Without, Cfg) ->
    case pget(cover, Cfg) of
        true  -> trunc(Without * 0.1);
        false -> Without
    end.

%%----------------------------------------------------------------------------

execute(Cmd) ->
    execute([], Cmd, [0]).

execute(Cfg, Cmd) ->
    %% code 137 -> killed with SIGKILL which we do in some tests
    execute(environment(Cfg), Cmd, pget(acceptable_exit_codes, Cfg, [0, 137])).

execute(Env0, Cmd0, AcceptableExitCodes) ->
    Env = [{"RABBITMQ_" ++ K, fmt(V)} || {K, V} <- Env0],
    Cmd = fmt(Cmd0),
    Port = erlang:open_port(
             {spawn, "/usr/bin/env sh -c \"" ++ Cmd ++ "\""},
             [{env, Env}, exit_status,
              stderr_to_stdout, use_stdio]),
    port_receive_loop(Port, "", AcceptableExitCodes).

<<<<<<< HEAD
environment(Cfg) ->
    Nodename = pget(nodename, Cfg),
    Plugins = pget(plugins, Cfg),
    case Nodename of
        undefined ->
            plugins_env(Plugins);
        _         ->
            Port = pget(port, Cfg),
            Base = pget(base, Cfg),
            [{"MNESIA_BASE", {"~s/rabbitmq-~s-mnesia", [Base, Nodename]}},
             {"LOG_BASE",    {"~s", [Base]}},
             {"NODENAME",    {"~s", [Nodename]}},
             {"NODE_PORT",   {"~B", [Port]}},
             {"PID_FILE",    pid_file(Cfg)},
             {"CONFIG_FILE", "/some/path/which/does/not/exist"},
             {"ALLOW_INPUT", "1"}, %% Needed to make it close on exit
             %% Bit of a hack - only needed for mgmt tests.
             {"SERVER_START_ARGS",
              {"-rabbitmq_management listener [{port,1~B}]", [Port]}}
             | plugins_env(Plugins)]
=======
port_receive_loop(Port, Stdout) ->
    receive
        {Port, {exit_status, 0}}   -> Stdout;
        {Port, {exit_status, 137}} -> Stdout; %% [0]
        {Port, {exit_status, X}}   -> exit({exit_status, X, Stdout});
        {Port, {data, Out}}        -> %%io:format(user, "~s", [Out]),
                                      port_receive_loop(Port, Stdout ++ Out)
>>>>>>> 5009e9b0
    end.

plugins_env(none) ->
    [{"ENABLED_PLUGINS_FILE", "/does-not-exist"}];
plugins_env(Dir) ->
    [{"PLUGINS_DIR",          {"~s/plugins", [Dir]}},
     {"PLUGINS_EXPAND_DIR",   {"~s/expand", [Dir]}},
     {"ENABLED_PLUGINS_FILE", {"~s/enabled_plugins", [Dir]}}].

pid_file(Cfg) ->
    rabbit_misc:format("~s/~s.pid", [pget(base, Cfg), pget(nodename, Cfg)]).

port_receive_loop(Port, Stdout, AcceptableExitCodes) ->
    receive
        {Port, {exit_status, X}} ->
            case lists:member(X, AcceptableExitCodes) of
                true  -> Stdout;
                false -> exit({exit_status, X, AcceptableExitCodes, Stdout})
            end;
        {Port, {data, Out}} ->
            port_receive_loop(Port, Stdout ++ Out, AcceptableExitCodes)
    end.

execute_bg(Cfg, Cmd) ->
    spawn_link(fun () ->
                       execute(Cfg, Cmd),
                       {links, Links} = process_info(self(), links),
                       [unlink(L) || L <- Links]
               end).

fmt({Fmt, Args}) -> rabbit_misc:format(Fmt, Args);
fmt(Str)         -> Str.
<|MERGE_RESOLUTION|>--- conflicted
+++ resolved
@@ -84,36 +84,8 @@
     Node = rabbit_nodes:make(pget(nodename, Cfg0)),
     Cfg = [{node, Node} | Cfg0],
     Server = pget(server, Cfg),
-<<<<<<< HEAD
     Linked = execute_bg(Cfg, Server ++ "/scripts/rabbitmq-server"),
     rabbitmqctl(Cfg, {"wait ~s", [pid_file(Cfg)]}),
-=======
-    PidFile = rabbit_misc:format("~s/~s.pid", [Base, Nodename]),
-    Linked =
-        execute_bg(
-          [{"RABBITMQ_MNESIA_BASE", {"~s/rabbitmq-~s-mnesia", [Base,Nodename]}},
-           {"RABBITMQ_LOG_BASE",    {"~s", [Base]}},
-           {"RABBITMQ_NODENAME",    {"~s", [Nodename]}},
-           {"RABBITMQ_NODE_PORT",   {"~B", [Port]}},
-           {"RABBITMQ_PID_FILE",    PidFile},
-           {"RABBITMQ_CONFIG_FILE", "/some/path/which/does/not/exist"},
-           {"RABBITMQ_ALLOW_INPUT", "1"}, %% Needed to make it close on our exit
-           %% Bit of a hack - only needed for mgmt tests.
-           {"RABBITMQ_SERVER_START_ARGS",
-            {"-rabbitmq_management listener [{port,1~B}]", [Port]}},
-           {"RABBITMQ_SERVER_ERL_ARGS",
-            %% Next two lines are defaults
-            {"+K true +A30 +P 1048576 "
-             "-kernel inet_default_connect_options [{nodelay,true}] "
-             %% Some tests need to be able to make distribution unhappy
-             "-pa ~s/../rabbitmq-test/ebin "
-             "-proto_dist inet_proxy", [Server]}}
-           | plugins_env(pget(plugins, Cfg))],
-          Server ++ "/scripts/rabbitmq-server"),
-    execute({Server ++ "/scripts/rabbitmqctl -n ~s wait ~s",
-             [Nodename, PidFile]}),
-    Node = rabbit_nodes:make(Nodename),
->>>>>>> 5009e9b0
     OSPid = rpc:call(Node, os, getpid, []),
     %% The cover system thinks all nodes with the same name are the
     %% same node and will automaticaly re-establish cover as soon as
@@ -227,7 +199,6 @@
               stderr_to_stdout, use_stdio]),
     port_receive_loop(Port, "", AcceptableExitCodes).
 
-<<<<<<< HEAD
 environment(Cfg) ->
     Nodename = pget(nodename, Cfg),
     Plugins = pget(plugins, Cfg),
@@ -237,6 +208,7 @@
         _         ->
             Port = pget(port, Cfg),
             Base = pget(base, Cfg),
+            Server = pget(server, Cfg),
             [{"MNESIA_BASE", {"~s/rabbitmq-~s-mnesia", [Base, Nodename]}},
              {"LOG_BASE",    {"~s", [Base]}},
              {"NODENAME",    {"~s", [Nodename]}},
@@ -246,17 +218,15 @@
              {"ALLOW_INPUT", "1"}, %% Needed to make it close on exit
              %% Bit of a hack - only needed for mgmt tests.
              {"SERVER_START_ARGS",
-              {"-rabbitmq_management listener [{port,1~B}]", [Port]}}
+              {"-rabbitmq_management listener [{port,1~B}]", [Port]}},
+             {"SERVER_ERL_ARGS",
+              %% Next two lines are defaults
+              {"+K true +A30 +P 1048576 "
+               "-kernel inet_default_connect_options [{nodelay,true}] "
+               %% Some tests need to be able to make distribution unhappy
+               "-pa ~s/../rabbitmq-test/ebin "
+               "-proto_dist inet_proxy", [Server]}}
              | plugins_env(Plugins)]
-=======
-port_receive_loop(Port, Stdout) ->
-    receive
-        {Port, {exit_status, 0}}   -> Stdout;
-        {Port, {exit_status, 137}} -> Stdout; %% [0]
-        {Port, {exit_status, X}}   -> exit({exit_status, X, Stdout});
-        {Port, {data, Out}}        -> %%io:format(user, "~s", [Out]),
-                                      port_receive_loop(Port, Stdout ++ Out)
->>>>>>> 5009e9b0
     end.
 
 plugins_env(none) ->
@@ -277,6 +247,7 @@
                 false -> exit({exit_status, X, AcceptableExitCodes, Stdout})
             end;
         {Port, {data, Out}} ->
+            %%io:format(user, "~s", [Out]),
             port_receive_loop(Port, Stdout ++ Out, AcceptableExitCodes)
     end.
 
