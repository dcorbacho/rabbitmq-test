--- conflicted
+++ resolved
@@ -63,12 +63,7 @@
 full: test-dist
 	$(test_verbose) OK=true && \
 	$(MAKE) prepare && \
-<<<<<<< HEAD
-	{ $(MAKE) -C $(BROKER_DIR) run-tests || { OK=false; $(TESTS_FAILED); } } && \
-	{ $(MAKE) -C $(BROKER_DIR) run-lazy-vq-tests || { OK=false; $(TESTS_FAILED); } } && \
-=======
 	{ $(MAKE) run-tests || { OK=false; $(TESTS_FAILED); } } && \
->>>>>>> f7ddecec
 	{ $(MAKE) run-qpid-testsuite || { OK=false; $(TESTS_FAILED); } } && \
 	{ ( cd $(JAVA_CLIENT_DIR) && MAKE=$(MAKE) $(ANT) $(ANT_FLAGS) test-suite ) || { OK=false; $(TESTS_FAILED); } } && \
 	$(MAKE) cleanup && { $$OK || $(TESTS_FAILED); } && $$OK
@@ -79,25 +74,8 @@
 	{ $(MAKE) run-tests || OK=false; } && \
 	$(MAKE) cleanup && $$OK
 
-<<<<<<< HEAD
-vq-tests:
-	OK=true && \
-	$(MAKE) prepare && \
-	{ $(MAKE) -C $(BROKER_DIR) run-vq-tests || OK=false; } && \
-	$(MAKE) cleanup && $$OK
-
-lazy-vq-tests:
-	OK=true && \
-	$(MAKE) prepare && \
-	{ $(MAKE) -C $(BROKER_DIR) run-lazy-vq-tests || OK=false; } && \
-	$(MAKE) cleanup && $$OK
-
-lite:
-	OK=true && \
-=======
 lite: test-dist
 	$(test_verbose) OK=true && \
->>>>>>> f7ddecec
 	$(MAKE) prepare && \
 	{ $(MAKE) run-tests || OK=false; } && \
 	{ ( cd $(JAVA_CLIENT_DIR) && MAKE=$(MAKE) $(ANT) $(ANT_FLAGS) test-suite ) || OK=false; } && \
