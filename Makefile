--- conflicted
+++ resolved
@@ -63,21 +63,13 @@
 		RABBITMQ_NODENAME=hare \
 		RABBITMQ_NODE_IP_ADDRESS=0.0.0.0 \
 		RABBITMQ_NODE_PORT=${TEST_HARE_PORT} \
-<<<<<<< HEAD
 		RABBITMQ_SERVER_START_ARGS=$(HARE_SSL_BROKER_OPTIONS) \
-		cleandb start-background-node start-rabbit-on-node
+		stop-node cleandb start-background-node start-rabbit-on-node
 	$(MAKE) -C $(BROKER_DIR) \
 		RABBITMQ_NODE_IP_ADDRESS=0.0.0.0 \
 		RABBITMQ_NODE_PORT=${TEST_RABBIT_PORT} \
 		RABBITMQ_SERVER_START_ARGS=$(RABBIT_SSL_BROKER_OPTIONS) \
-		cleandb start-background-node ${COVER_START} start-rabbit-on-node 
-=======
-		stop-node cleandb start-background-node start-rabbit-on-node
-	$(MAKE) -C $(BROKER_DIR) \
-		RABBITMQ_NODE_IP_ADDRESS=0.0.0.0 \
-		RABBITMQ_NODE_PORT=${TEST_RABBIT_PORT} \
 		stop-node cleandb start-background-node ${COVER_START} start-rabbit-on-node
->>>>>>> bde3fe49
 
 restart-app:
 	$(MAKE) -C $(BROKER_DIR) \
