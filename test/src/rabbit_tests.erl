%% The contents of this file are subject to the Mozilla Public License
%% Version 1.1 (the "License"); you may not use this file except in
%% compliance with the License. You may obtain a copy of the License
%% at http://www.mozilla.org/MPL/
%%
%% Software distributed under the License is distributed on an "AS IS"
%% basis, WITHOUT WARRANTY OF ANY KIND, either express or implied. See
%% the License for the specific language governing rights and
%% limitations under the License.
%%
%% The Original Code is RabbitMQ.
%%
%% The Initial Developer of the Original Code is GoPivotal, Inc.
%% Copyright (c) 2007-2015 Pivotal Software, Inc.  All rights reserved.
%%
-module(rabbit_tests).

-compile([export_all]).

-export([all_tests/0]).

-import(rabbit_misc, [pget/2]).

-include_lib("amqp_client/include/amqp_client.hrl").
-include_lib("kernel/include/file.hrl").
-include_lib("eunit/include/eunit.hrl").

-define(PERSISTENT_MSG_STORE, msg_store_persistent).
-define(TRANSIENT_MSG_STORE,  msg_store_transient).
-define(CLEANUP_QUEUE_NAME, <<"cleanup-queue">>).
-define(TIMEOUT, 30000).

all_tests() ->
    try
        all_tests0()
    catch
        Type:Error ->
            rabbit_misc:format(
              "Tests failed~nError: {~p, ~p}~nStack trace:~n~p~n",
              [Type, Error, erlang:get_stacktrace()])
    end.

all_tests0() ->
    ok = truncate:test(),
    ok = supervisor2_tests:test_all(),
    passed = gm_tests:all_tests(),
    passed = mirrored_supervisor_tests:all_tests(),
    application:set_env(rabbit, file_handles_high_watermark, 10),
    ok = file_handle_cache:set_limit(10),
    passed = test_version_equivalance(),
    passed = test_file_handle_cache(),
    %% these tests take a lot of time to run, make
    %% this makes disabling them less error prone than commenting
    %% the line out
    case os:getenv("SKIP_BACKING_QUEUE_TESTS") of
        false -> passed = test_backing_queue();
        _Val  -> ok
    end,
    passed = test_rabbit_basic_header_handling(),
    passed = test_priority_queue(),
    passed = test_pg_local(),
    passed = test_unfold(),
    passed = test_pmerge(),
    passed = test_plmerge(),
    passed = test_supervisor_delayed_restart(),
    passed = test_table_codec(),
    passed = test_content_framing(),
    passed = test_content_transcoding(),
    passed = test_topic_matching(),
    passed = test_log_management(),
    passed = test_app_management(),
    passed = test_log_management_during_startup(),
    passed = test_ch_statistics(),
    passed = test_head_message_timestamp_statistic(),
    passed = test_arguments_parser(),
    passed = test_dynamic_mirroring(),
    passed = test_user_management(),
    passed = test_runtime_parameters(),
    passed = test_policy_validation(),
    passed = test_policy_opts_validation(),
    passed = test_ha_policy_validation(),
    passed = test_queue_master_location_policy_validation(),
    passed = test_queue_modes_policy_validation(),
    passed = test_server_status(),
    passed = rabbit_ctl_timeout_tests:all_tests(),
    passed = test_amqp_connection_refusal(),
    passed = test_confirms(),
    passed = test_with_state(),
    passed = test_mcall(),
    passed =
        do_if_secondary_node(
          fun run_cluster_dependent_tests/1,
          fun (SecondaryNode) ->
                  io:format("Skipping cluster dependent tests with node ~p~n",
                            [SecondaryNode]),
                  passed
          end),
    passed = test_configurable_server_properties(),
    passed = vm_memory_monitor_tests:all_tests(),
    passed = credit_flow_test:test_credit_flow_settings(),
    passed = test_memory_high_watermark(),
    passed = on_disk_store_tunable_parameter_validation_test:test_msg_store_parameter_validation(),
    passed = password_hashing_tests:test_password_hashing(),
    passed = password_hashing_tests:test_change_password(),
    passed = credit_flow_test:test_credit_flow_settings(),
    passed = set_disk_free_limit_command_test(),
    passed =
        do_if_meck_enabled(
          fun disk_monitor_test/0,
          fun () ->
                  io:format("Skipping meck dependent tests ~n"),
                  passed
          end),
    passed = rabbit_resource_monitor_misc_test:test_parse_information_unit(),
    passed.

do_if_secondary_node(Up, Down) ->
    SecondaryNode = rabbit_nodes:make("hare"),

    case net_adm:ping(SecondaryNode) of
        pong -> Up(SecondaryNode);
        pang -> Down(SecondaryNode)
    end.

do_if_meck_enabled(Enabled, Disabled) ->
    case code:which(meck) of
        non_existing -> Disabled();
        _ -> Enabled()
    end.

maybe_run_cluster_dependent_tests() ->
    do_if_secondary_node(
      fun (SecondaryNode) ->
              passed = run_cluster_dependent_tests(SecondaryNode)
      end,
      fun (SecondaryNode) ->
              io:format("Skipping cluster dependent tests with node ~p~n",
                        [SecondaryNode])
      end).

run_cluster_dependent_tests(SecondaryNode) ->
    io:format("Running cluster dependent tests with node ~p~n", [SecondaryNode]),
    passed = test_delegates_async(SecondaryNode),
    passed = test_delegates_sync(SecondaryNode),
    passed = test_queue_cleanup(SecondaryNode),
    passed = test_declare_on_dead_queue(SecondaryNode),
    passed = test_refresh_events(SecondaryNode),

    %% we now run the tests remotely, so that code coverage on the
    %% local node picks up more of the delegate
    Node = node(),
    Self = self(),
    Remote = spawn(SecondaryNode,
                   fun () -> Rs = [ test_delegates_async(Node),
                                    test_delegates_sync(Node),
                                    test_queue_cleanup(Node),
                                    test_declare_on_dead_queue(Node),
                                    test_refresh_events(Node) ],
                             Self ! {self(), Rs}
                   end),
    receive
        {Remote, Result} ->
            Result = lists:duplicate(length(Result), passed)
    after 30000 ->
            throw(timeout)
    end,

    passed.

test_version_equivalance() ->
    true = rabbit_misc:version_minor_equivalent("3.0.0", "3.0.0"),
    true = rabbit_misc:version_minor_equivalent("3.0.0", "3.0.1"),
    true = rabbit_misc:version_minor_equivalent("%%VSN%%", "%%VSN%%"),
    false = rabbit_misc:version_minor_equivalent("3.0.0", "3.1.0"),
    false = rabbit_misc:version_minor_equivalent("3.0.0", "3.0"),
    false = rabbit_misc:version_minor_equivalent("3.0.0", "3.0.0.1"),
    false = rabbit_misc:version_minor_equivalent("3.0.0", "3.0.foo"),
    passed.

test_rabbit_basic_header_handling() ->
    passed = write_table_with_invalid_existing_type_test(),
    passed = invalid_existing_headers_test(),
    passed = disparate_invalid_header_entries_accumulate_separately_test(),
    passed = corrupt_or_invalid_headers_are_overwritten_test(),
    passed = invalid_same_header_entry_accumulation_test(),
    passed.

-define(XDEATH_TABLE,
        [{<<"reason">>,       longstr,   <<"blah">>},
         {<<"queue">>,        longstr,   <<"foo.bar.baz">>},
         {<<"exchange">>,     longstr,   <<"my-exchange">>},
         {<<"routing-keys">>, array,     []}]).

-define(ROUTE_TABLE, [{<<"redelivered">>, bool, <<"true">>}]).

-define(BAD_HEADER(K), {<<K>>, longstr, <<"bad ", K>>}).
-define(BAD_HEADER2(K, Suf), {<<K>>, longstr, <<"bad ", K, Suf>>}).
-define(FOUND_BAD_HEADER(K), {<<K>>, array, [{longstr, <<"bad ", K>>}]}).

write_table_with_invalid_existing_type_test() ->
    prepend_check(<<"header1">>, ?XDEATH_TABLE, [?BAD_HEADER("header1")]),
    passed.

invalid_existing_headers_test() ->
    Headers =
        prepend_check(<<"header2">>, ?ROUTE_TABLE, [?BAD_HEADER("header2")]),
    {array, [{table, ?ROUTE_TABLE}]} =
        rabbit_misc:table_lookup(Headers, <<"header2">>),
    passed.

disparate_invalid_header_entries_accumulate_separately_test() ->
    BadHeaders = [?BAD_HEADER("header2")],
    Headers = prepend_check(<<"header2">>, ?ROUTE_TABLE, BadHeaders),
    Headers2 = prepend_check(<<"header1">>, ?XDEATH_TABLE,
                             [?BAD_HEADER("header1") | Headers]),
    {table, [?FOUND_BAD_HEADER("header1"),
             ?FOUND_BAD_HEADER("header2")]} =
        rabbit_misc:table_lookup(Headers2, ?INVALID_HEADERS_KEY),
    passed.

corrupt_or_invalid_headers_are_overwritten_test() ->
    Headers0 = [?BAD_HEADER("header1"),
                ?BAD_HEADER("x-invalid-headers")],
    Headers1 = prepend_check(<<"header1">>, ?XDEATH_TABLE, Headers0),
    {table,[?FOUND_BAD_HEADER("header1"),
            ?FOUND_BAD_HEADER("x-invalid-headers")]} =
        rabbit_misc:table_lookup(Headers1, ?INVALID_HEADERS_KEY),
    passed.

invalid_same_header_entry_accumulation_test() ->
    BadHeader1 = ?BAD_HEADER2("header1", "a"),
    Headers = prepend_check(<<"header1">>, ?ROUTE_TABLE, [BadHeader1]),
    Headers2 = prepend_check(<<"header1">>, ?ROUTE_TABLE,
                             [?BAD_HEADER2("header1", "b") | Headers]),
    {table, InvalidHeaders} =
        rabbit_misc:table_lookup(Headers2, ?INVALID_HEADERS_KEY),
    {array, [{longstr,<<"bad header1b">>},
             {longstr,<<"bad header1a">>}]} =
        rabbit_misc:table_lookup(InvalidHeaders, <<"header1">>),
    passed.

prepend_check(HeaderKey, HeaderTable, Headers) ->
    Headers1 = rabbit_basic:prepend_table_header(
                 HeaderKey, HeaderTable, Headers),
    {table, Invalid} =
        rabbit_misc:table_lookup(Headers1, ?INVALID_HEADERS_KEY),
    {Type, Value} = rabbit_misc:table_lookup(Headers, HeaderKey),
    {array, [{Type, Value} | _]} =
        rabbit_misc:table_lookup(Invalid, HeaderKey),
    Headers1.

test_priority_queue() ->

    false = priority_queue:is_queue(not_a_queue),

    %% empty Q
    Q = priority_queue:new(),
    {true, true, 0, [], []} = test_priority_queue(Q),

    %% 1-4 element no-priority Q
    true = lists:all(fun (X) -> X =:= passed end,
                     lists:map(fun test_simple_n_element_queue/1,
                               lists:seq(1, 4))),

    %% 1-element priority Q
    Q1 = priority_queue:in(foo, 1, priority_queue:new()),
    {true, false, 1, [{1, foo}], [foo]} =
        test_priority_queue(Q1),

    %% 2-element same-priority Q
    Q2 = priority_queue:in(bar, 1, Q1),
    {true, false, 2, [{1, foo}, {1, bar}], [foo, bar]} =
        test_priority_queue(Q2),

    %% 2-element different-priority Q
    Q3 = priority_queue:in(bar, 2, Q1),
    {true, false, 2, [{2, bar}, {1, foo}], [bar, foo]} =
        test_priority_queue(Q3),

    %% 1-element negative priority Q
    Q4 = priority_queue:in(foo, -1, priority_queue:new()),
    {true, false, 1, [{-1, foo}], [foo]} = test_priority_queue(Q4),

    %% merge 2 * 1-element no-priority Qs
    Q5 = priority_queue:join(priority_queue:in(foo, Q),
                             priority_queue:in(bar, Q)),
    {true, false, 2, [{0, foo}, {0, bar}], [foo, bar]} =
        test_priority_queue(Q5),

    %% merge 1-element no-priority Q with 1-element priority Q
    Q6 = priority_queue:join(priority_queue:in(foo, Q),
                             priority_queue:in(bar, 1, Q)),
    {true, false, 2, [{1, bar}, {0, foo}], [bar, foo]} =
        test_priority_queue(Q6),

    %% merge 1-element priority Q with 1-element no-priority Q
    Q7 = priority_queue:join(priority_queue:in(foo, 1, Q),
                             priority_queue:in(bar, Q)),
    {true, false, 2, [{1, foo}, {0, bar}], [foo, bar]} =
        test_priority_queue(Q7),

    %% merge 2 * 1-element same-priority Qs
    Q8 = priority_queue:join(priority_queue:in(foo, 1, Q),
                             priority_queue:in(bar, 1, Q)),
    {true, false, 2, [{1, foo}, {1, bar}], [foo, bar]} =
        test_priority_queue(Q8),

    %% merge 2 * 1-element different-priority Qs
    Q9 = priority_queue:join(priority_queue:in(foo, 1, Q),
                             priority_queue:in(bar, 2, Q)),
    {true, false, 2, [{2, bar}, {1, foo}], [bar, foo]} =
        test_priority_queue(Q9),

    %% merge 2 * 1-element different-priority Qs (other way around)
    Q10 = priority_queue:join(priority_queue:in(bar, 2, Q),
                              priority_queue:in(foo, 1, Q)),
    {true, false, 2, [{2, bar}, {1, foo}], [bar, foo]} =
        test_priority_queue(Q10),

    %% merge 2 * 2-element multi-different-priority Qs
    Q11 = priority_queue:join(Q6, Q5),
    {true, false, 4, [{1, bar}, {0, foo}, {0, foo}, {0, bar}],
     [bar, foo, foo, bar]} = test_priority_queue(Q11),

    %% and the other way around
    Q12 = priority_queue:join(Q5, Q6),
    {true, false, 4, [{1, bar}, {0, foo}, {0, bar}, {0, foo}],
     [bar, foo, bar, foo]} = test_priority_queue(Q12),

    %% merge with negative priorities
    Q13 = priority_queue:join(Q4, Q5),
    {true, false, 3, [{0, foo}, {0, bar}, {-1, foo}], [foo, bar, foo]} =
        test_priority_queue(Q13),

    %% and the other way around
    Q14 = priority_queue:join(Q5, Q4),
    {true, false, 3, [{0, foo}, {0, bar}, {-1, foo}], [foo, bar, foo]} =
        test_priority_queue(Q14),

    %% joins with empty queues:
    Q1 = priority_queue:join(Q, Q1),
    Q1 = priority_queue:join(Q1, Q),

    %% insert with priority into non-empty zero-priority queue
    Q15 = priority_queue:in(baz, 1, Q5),
    {true, false, 3, [{1, baz}, {0, foo}, {0, bar}], [baz, foo, bar]} =
        test_priority_queue(Q15),

    %% 1-element infinity priority Q
    Q16 = priority_queue:in(foo, infinity, Q),
    {true, false, 1, [{infinity, foo}], [foo]} = test_priority_queue(Q16),

    %% add infinity to 0-priority Q
    Q17 = priority_queue:in(foo, infinity, priority_queue:in(bar, Q)),
    {true, false, 2, [{infinity, foo}, {0, bar}], [foo, bar]} =
        test_priority_queue(Q17),

    %% and the other way around
    Q18 = priority_queue:in(bar, priority_queue:in(foo, infinity, Q)),
    {true, false, 2, [{infinity, foo}, {0, bar}], [foo, bar]} =
        test_priority_queue(Q18),

    %% add infinity to mixed-priority Q
    Q19 = priority_queue:in(qux, infinity, Q3),
    {true, false, 3, [{infinity, qux}, {2, bar}, {1, foo}], [qux, bar, foo]} =
        test_priority_queue(Q19),

    %% merge the above with a negative priority Q
    Q20 = priority_queue:join(Q19, Q4),
    {true, false, 4, [{infinity, qux}, {2, bar}, {1, foo}, {-1, foo}],
     [qux, bar, foo, foo]} = test_priority_queue(Q20),

    %% merge two infinity priority queues
    Q21 = priority_queue:join(priority_queue:in(foo, infinity, Q),
                              priority_queue:in(bar, infinity, Q)),
    {true, false, 2, [{infinity, foo}, {infinity, bar}], [foo, bar]} =
        test_priority_queue(Q21),

    %% merge two mixed priority with infinity queues
    Q22 = priority_queue:join(Q18, Q20),
    {true, false, 6, [{infinity, foo}, {infinity, qux}, {2, bar}, {1, foo},
                      {0, bar}, {-1, foo}], [foo, qux, bar, foo, bar, foo]} =
        test_priority_queue(Q22),

    passed.

priority_queue_in_all(Q, L) ->
    lists:foldl(fun (X, Acc) -> priority_queue:in(X, Acc) end, Q, L).

priority_queue_out_all(Q) ->
    case priority_queue:out(Q) of
        {empty, _}       -> [];
        {{value, V}, Q1} -> [V | priority_queue_out_all(Q1)]
    end.

test_priority_queue(Q) ->
    {priority_queue:is_queue(Q),
     priority_queue:is_empty(Q),
     priority_queue:len(Q),
     priority_queue:to_list(Q),
     priority_queue_out_all(Q)}.

test_simple_n_element_queue(N) ->
    Items = lists:seq(1, N),
    Q = priority_queue_in_all(priority_queue:new(), Items),
    ToListRes = [{0, X} || X <- Items],
    {true, false, N, ToListRes, Items} = test_priority_queue(Q),
    passed.

test_pg_local() ->
    [P, Q] = [spawn(fun () -> receive X -> X end end) || _ <- [x, x]],
    check_pg_local(ok, [], []),
    check_pg_local(pg_local:join(a, P), [P], []),
    check_pg_local(pg_local:join(b, P), [P], [P]),
    check_pg_local(pg_local:join(a, P), [P, P], [P]),
    check_pg_local(pg_local:join(a, Q), [P, P, Q], [P]),
    check_pg_local(pg_local:join(b, Q), [P, P, Q], [P, Q]),
    check_pg_local(pg_local:join(b, Q), [P, P, Q], [P, Q, Q]),
    check_pg_local(pg_local:leave(a, P), [P, Q], [P, Q, Q]),
    check_pg_local(pg_local:leave(b, P), [P, Q], [Q, Q]),
    check_pg_local(pg_local:leave(a, P), [Q], [Q, Q]),
    check_pg_local(pg_local:leave(a, P), [Q], [Q, Q]),
    [begin X ! done,
           Ref = erlang:monitor(process, X),
           receive {'DOWN', Ref, process, X, _Info} -> ok end
     end  || X <- [P, Q]],
    check_pg_local(ok, [], []),
    passed.

check_pg_local(ok, APids, BPids) ->
    ok = pg_local:sync(),
    [true, true] = [lists:sort(Pids) == lists:sort(pg_local:get_members(Key)) ||
                       {Key, Pids} <- [{a, APids}, {b, BPids}]].

test_unfold() ->
    {[], test} = rabbit_misc:unfold(fun (_V) -> false end, test),
    List = lists:seq(2,20,2),
    {List, 0} = rabbit_misc:unfold(fun (0) -> false;
                                       (N) -> {true, N*2, N-1}
                                   end, 10),
    passed.

test_pmerge() ->
    P = [{a, 1}, {b, 2}],
    P = rabbit_misc:pmerge(a, 3, P),
    [{c, 3} | P] = rabbit_misc:pmerge(c, 3, P),
    passed.

test_plmerge() ->
    P1 = [{a, 1}, {b, 2}, {c, 3}],
    P2 = [{a, 2}, {d, 4}],
    [{a, 1}, {b, 2}, {c, 3}, {d, 4}] = rabbit_misc:plmerge(P1, P2),
    passed.

test_table_codec() ->
    %% FIXME this does not test inexact numbers (double and float) yet,
    %% because they won't pass the equality assertions
    Table = [{<<"longstr">>,   longstr,   <<"Here is a long string">>},
             {<<"signedint">>, signedint, 12345},
             {<<"decimal">>,   decimal,   {3, 123456}},
             {<<"timestamp">>, timestamp, 109876543209876},
             {<<"table">>,     table,     [{<<"one">>, signedint, 54321},
                                           {<<"two">>, longstr,
                                            <<"A long string">>}]},
             {<<"byte">>,      byte,      -128},
             {<<"long">>,      long,      1234567890},
             {<<"short">>,     short,     655},
             {<<"bool">>,      bool,      true},
             {<<"binary">>,    binary,    <<"a binary string">>},
             {<<"unsignedbyte">>, unsignedbyte, 250},
             {<<"unsignedshort">>, unsignedshort, 65530},
             {<<"unsignedint">>, unsignedint, 4294967290},
             {<<"void">>,      void,      undefined},
             {<<"array">>,     array,     [{signedint, 54321},
                                           {longstr, <<"A long string">>}]}
            ],
    Binary = <<
               7,"longstr",   "S", 21:32, "Here is a long string",
               9,"signedint", "I", 12345:32/signed,
               7,"decimal",   "D", 3, 123456:32,
               9,"timestamp", "T", 109876543209876:64,
               5,"table",     "F", 31:32, % length of table
               3,"one",       "I", 54321:32,
               3,"two",       "S", 13:32, "A long string",
               4,"byte",      "b", -128:8/signed,
               4,"long",      "l", 1234567890:64,
               5,"short",     "s", 655:16,
               4,"bool",      "t", 1,
               6,"binary",    "x", 15:32, "a binary string",
               12,"unsignedbyte", "B", 250:8/unsigned,
               13,"unsignedshort", "u", 65530:16/unsigned,
               11,"unsignedint", "i", 4294967290:32/unsigned,
               4,"void",      "V",
               5,"array",     "A", 23:32,
               "I", 54321:32,
               "S", 13:32, "A long string"
             >>,
    Binary = rabbit_binary_generator:generate_table(Table),
    Table  = rabbit_binary_parser:parse_table(Binary),
    passed.

%% Test that content frames don't exceed frame-max
test_content_framing(FrameMax, BodyBin) ->
    [Header | Frames] =
        rabbit_binary_generator:build_simple_content_frames(
          1,
          rabbit_binary_generator:ensure_content_encoded(
            rabbit_basic:build_content(#'P_basic'{}, BodyBin),
            rabbit_framing_amqp_0_9_1),
          FrameMax,
          rabbit_framing_amqp_0_9_1),
    %% header is formatted correctly and the size is the total of the
    %% fragments
    <<_FrameHeader:7/binary, _ClassAndWeight:4/binary,
      BodySize:64/unsigned, _Rest/binary>> = list_to_binary(Header),
    BodySize = size(BodyBin),
    true = lists:all(
             fun (ContentFrame) ->
                     FrameBinary = list_to_binary(ContentFrame),
                     %% assert
                     <<_TypeAndChannel:3/binary,
                       Size:32/unsigned, _Payload:Size/binary, 16#CE>> =
                         FrameBinary,
                     size(FrameBinary) =< FrameMax
             end, Frames),
    passed.

test_content_framing() ->
    %% no content
    passed = test_content_framing(4096, <<>>),
    %% easily fit in one frame
    passed = test_content_framing(4096, <<"Easy">>),
    %% exactly one frame (empty frame = 8 bytes)
    passed = test_content_framing(11, <<"One">>),
    %% more than one frame
    passed = test_content_framing(11, <<"More than one frame">>),
    passed.

test_content_transcoding() ->
    %% there are no guarantees provided by 'clear' - it's just a hint
    ClearDecoded = fun rabbit_binary_parser:clear_decoded_content/1,
    ClearEncoded = fun rabbit_binary_generator:clear_encoded_content/1,
    EnsureDecoded =
        fun (C0) ->
                C1 = rabbit_binary_parser:ensure_content_decoded(C0),
                true = C1#content.properties =/= none,
                C1
        end,
    EnsureEncoded =
        fun (Protocol) ->
                fun (C0) ->
                        C1 = rabbit_binary_generator:ensure_content_encoded(
                               C0, Protocol),
                        true = C1#content.properties_bin =/= none,
                        C1
                end
        end,
    %% Beyond the assertions in Ensure*, the only testable guarantee
    %% is that the operations should never fail.
    %%
    %% If we were using quickcheck we'd simply stuff all the above
    %% into a generator for sequences of operations. In the absence of
    %% quickcheck we pick particularly interesting sequences that:
    %%
    %% - execute every op twice since they are idempotent
    %% - invoke clear_decoded, clear_encoded, decode and transcode
    %%   with one or both of decoded and encoded content present
    [begin
         sequence_with_content([Op]),
         sequence_with_content([ClearEncoded, Op]),
         sequence_with_content([ClearDecoded, Op])
     end || Op <- [ClearDecoded, ClearEncoded, EnsureDecoded,
                   EnsureEncoded(rabbit_framing_amqp_0_9_1),
                   EnsureEncoded(rabbit_framing_amqp_0_8)]],
    passed.

sequence_with_content(Sequence) ->
    lists:foldl(fun (F, V) -> F(F(V)) end,
                rabbit_binary_generator:ensure_content_encoded(
                  rabbit_basic:build_content(#'P_basic'{}, <<>>),
                  rabbit_framing_amqp_0_9_1),
                Sequence).

test_topic_matching() ->
    XName = #resource{virtual_host = <<"/">>,
                      kind = exchange,
                      name = <<"test_exchange">>},
    X0 = #exchange{name = XName, type = topic, durable = false,
                   auto_delete = false, arguments = []},
    X = rabbit_exchange_decorator:set(X0),
    %% create
    rabbit_exchange_type_topic:validate(X),
    exchange_op_callback(X, create, []),

    %% add some bindings
    Bindings = [#binding{source = XName,
                         key = list_to_binary(Key),
                         destination = #resource{virtual_host = <<"/">>,
                                                 kind = queue,
                                                 name = list_to_binary(Q)},
                         args = Args} ||
                   {Key, Q, Args} <- [{"a.b.c",         "t1",  []},
                                      {"a.*.c",         "t2",  []},
                                      {"a.#.b",         "t3",  []},
                                      {"a.b.b.c",       "t4",  []},
                                      {"#",             "t5",  []},
                                      {"#.#",           "t6",  []},
                                      {"#.b",           "t7",  []},
                                      {"*.*",           "t8",  []},
                                      {"a.*",           "t9",  []},
                                      {"*.b.c",         "t10", []},
                                      {"a.#",           "t11", []},
                                      {"a.#.#",         "t12", []},
                                      {"b.b.c",         "t13", []},
                                      {"a.b.b",         "t14", []},
                                      {"a.b",           "t15", []},
                                      {"b.c",           "t16", []},
                                      {"",              "t17", []},
                                      {"*.*.*",         "t18", []},
                                      {"vodka.martini", "t19", []},
                                      {"a.b.c",         "t20", []},
                                      {"*.#",           "t21", []},
                                      {"#.*.#",         "t22", []},
                                      {"*.#.#",         "t23", []},
                                      {"#.#.#",         "t24", []},
                                      {"*",             "t25", []},
                                      {"#.b.#",         "t26", []},
                                      {"args-test",     "t27",
                                       [{<<"foo">>, longstr, <<"bar">>}]},
                                      {"args-test",     "t27", %% Note aliasing
                                       [{<<"foo">>, longstr, <<"baz">>}]}]],
    lists:foreach(fun (B) -> exchange_op_callback(X, add_binding, [B]) end,
                  Bindings),

    %% test some matches
    test_topic_expect_match(
      X, [{"a.b.c",               ["t1", "t2", "t5", "t6", "t10", "t11", "t12",
                                   "t18", "t20", "t21", "t22", "t23", "t24",
                                   "t26"]},
          {"a.b",                 ["t3", "t5", "t6", "t7", "t8", "t9", "t11",
                                   "t12", "t15", "t21", "t22", "t23", "t24",
                                   "t26"]},
          {"a.b.b",               ["t3", "t5", "t6", "t7", "t11", "t12", "t14",
                                   "t18", "t21", "t22", "t23", "t24", "t26"]},
          {"",                    ["t5", "t6", "t17", "t24"]},
          {"b.c.c",               ["t5", "t6", "t18", "t21", "t22", "t23",
                                   "t24", "t26"]},
          {"a.a.a.a.a",           ["t5", "t6", "t11", "t12", "t21", "t22",
                                   "t23", "t24"]},
          {"vodka.gin",           ["t5", "t6", "t8", "t21", "t22", "t23",
                                   "t24"]},
          {"vodka.martini",       ["t5", "t6", "t8", "t19", "t21", "t22", "t23",
                                   "t24"]},
          {"b.b.c",               ["t5", "t6", "t10", "t13", "t18", "t21",
                                   "t22", "t23", "t24", "t26"]},
          {"nothing.here.at.all", ["t5", "t6", "t21", "t22", "t23", "t24"]},
          {"oneword",             ["t5", "t6", "t21", "t22", "t23", "t24",
                                   "t25"]},
          {"args-test",           ["t5", "t6", "t21", "t22", "t23", "t24",
                                   "t25", "t27"]}]),
    %% remove some bindings
    RemovedBindings = [lists:nth(1, Bindings), lists:nth(5, Bindings),
                       lists:nth(11, Bindings), lists:nth(19, Bindings),
                       lists:nth(21, Bindings), lists:nth(28, Bindings)],
    exchange_op_callback(X, remove_bindings, [RemovedBindings]),
    RemainingBindings = ordsets:to_list(
                          ordsets:subtract(ordsets:from_list(Bindings),
                                           ordsets:from_list(RemovedBindings))),

    %% test some matches
    test_topic_expect_match(
      X,
      [{"a.b.c",               ["t2", "t6", "t10", "t12", "t18", "t20", "t22",
                                "t23", "t24", "t26"]},
       {"a.b",                 ["t3", "t6", "t7", "t8", "t9", "t12", "t15",
                                "t22", "t23", "t24", "t26"]},
       {"a.b.b",               ["t3", "t6", "t7", "t12", "t14", "t18", "t22",
                                "t23", "t24", "t26"]},
       {"",                    ["t6", "t17", "t24"]},
       {"b.c.c",               ["t6", "t18", "t22", "t23", "t24", "t26"]},
       {"a.a.a.a.a",           ["t6", "t12", "t22", "t23", "t24"]},
       {"vodka.gin",           ["t6", "t8", "t22", "t23", "t24"]},
       {"vodka.martini",       ["t6", "t8", "t22", "t23", "t24"]},
       {"b.b.c",               ["t6", "t10", "t13", "t18", "t22", "t23",
                                "t24", "t26"]},
       {"nothing.here.at.all", ["t6", "t22", "t23", "t24"]},
       {"oneword",             ["t6", "t22", "t23", "t24", "t25"]},
       {"args-test",           ["t6", "t22", "t23", "t24", "t25", "t27"]}]),

    %% remove the entire exchange
    exchange_op_callback(X, delete, [RemainingBindings]),
    %% none should match now
    test_topic_expect_match(X, [{"a.b.c", []}, {"b.b.c", []}, {"", []}]),
    passed.

exchange_op_callback(X, Fun, Args) ->
    rabbit_misc:execute_mnesia_transaction(
      fun () -> rabbit_exchange:callback(X, Fun, transaction, [X] ++ Args) end),
    rabbit_exchange:callback(X, Fun, none, [X] ++ Args).

test_topic_expect_match(X, List) ->
    lists:foreach(
      fun ({Key, Expected}) ->
              BinKey = list_to_binary(Key),
              Message = rabbit_basic:message(X#exchange.name, BinKey,
                                             #'P_basic'{}, <<>>),
              Res = rabbit_exchange_type_topic:route(
                      X, #delivery{mandatory = false,
                                   sender    = self(),
                                   message   = Message}),
              ExpectedRes = lists:map(
                              fun (Q) -> #resource{virtual_host = <<"/">>,
                                                   kind = queue,
                                                   name = list_to_binary(Q)}
                              end, Expected),
              true = (lists:usort(ExpectedRes) =:= lists:usort(Res))
      end, List).

test_app_management() ->
    control_action(wait, [os:getenv("RABBITMQ_PID_FILE")]),
    %% Starting, stopping and diagnostics.  Note that we don't try
    %% 'report' when the rabbit app is stopped and that we enable
    %% tracing for the duration of this function.
    ok = control_action(trace_on, []),
    ok = control_action(stop_app, []),
    ok = control_action(stop_app, []),
    ok = control_action(status, []),
    ok = control_action(cluster_status, []),
    ok = control_action(environment, []),
    ok = control_action(start_app, []),
    ok = control_action(start_app, []),
    ok = control_action(status, []),
    ok = control_action(report, []),
    ok = control_action(cluster_status, []),
    ok = control_action(environment, []),
    ok = control_action(trace_off, []),
    passed.



%% "rabbitmqctl rotate_logs" without additional parameters
%% shouldn't truncate files.
rotate_logs_without_suffix_test() ->
    MainLog = rabbit:log_location(kernel),
    SaslLog = rabbit:log_location(sasl),
    Suffix = ".1",
    file:delete(MainLog),
    file:delete(SaslLog),

    %% Empty log-files should be created
    ok = control_action(rotate_logs, []),
    ?assertEqual([true, true], empty_files([MainLog, SaslLog])),

    %% Write something to log files and simulate external log rotation
    ok = test_logs_working(MainLog, SaslLog),
    ok = file:rename(MainLog, [MainLog, Suffix]),
    ok = file:rename(SaslLog, [SaslLog, Suffix]),

    %% Create non-empty files
    TestData = "test-data\n",
    file:write_file(MainLog, TestData),
    file:write_file(SaslLog, TestData),

    %% Nothing should be truncated - neither moved files which are still opened by server, nor new
    %% log files that should be just reopened.
    ok = control_action(rotate_logs, []),
    ?assertEqual([true, true, true, true],
                 non_empty_files([MainLog, SaslLog, [MainLog, Suffix], [SaslLog, Suffix]])),

    %% And log files should be re-opened - new log records should go to new files.
    ok = test_logs_working(MainLog, SaslLog),
    ?assert(rabbit_file:file_size(MainLog) > length(TestData)),
    ?assert(rabbit_file:file_size(SaslLog) > length(TestData)),
    ok.

test_log_management() ->
    MainLog = rabbit:log_location(kernel),
    SaslLog = rabbit:log_location(sasl),
    Suffix = ".1",

    %% prepare basic logs
    file:delete([MainLog, Suffix]),
    file:delete([SaslLog, Suffix]),

    %% simple logs reopening
    ok = control_action(rotate_logs, []),
    ok = test_logs_working(MainLog, SaslLog),

    %% simple log rotation
    ok = control_action(rotate_logs, [Suffix]),
    [true, true] = non_empty_files([[MainLog, Suffix], [SaslLog, Suffix]]),
    [true, true] = empty_files([MainLog, SaslLog]),
    ok = test_logs_working(MainLog, SaslLog),

    %% reopening logs with log rotation performed first
    ok = clean_logs([MainLog, SaslLog], Suffix),
    ok = control_action(rotate_logs, []),
    ok = file:rename(MainLog, [MainLog, Suffix]),
    ok = file:rename(SaslLog, [SaslLog, Suffix]),
    ok = test_logs_working([MainLog, Suffix], [SaslLog, Suffix]),
    ok = control_action(rotate_logs, []),
    ok = test_logs_working(MainLog, SaslLog),

    %% log rotation on empty files (the main log will have a ctl action logged)
    ok = clean_logs([MainLog, SaslLog], Suffix),
    ok = control_action(rotate_logs, []),
    ok = control_action(rotate_logs, [Suffix]),
    [false, true] = empty_files([[MainLog, Suffix], [SaslLog, Suffix]]),

    %% logs with suffix are not writable
    ok = control_action(rotate_logs, [Suffix]),
    ok = make_files_non_writable([[MainLog, Suffix], [SaslLog, Suffix]]),
    ok = control_action(rotate_logs, [Suffix]),
    ok = test_logs_working(MainLog, SaslLog),

    %% logging directed to tty (first, remove handlers)
    ok = delete_log_handlers([rabbit_sasl_report_file_h,
                              rabbit_error_logger_file_h]),
    ok = clean_logs([MainLog, SaslLog], Suffix),
    ok = application:set_env(rabbit, sasl_error_logger, tty),
    ok = application:set_env(rabbit, error_logger, tty),
    ok = control_action(rotate_logs, []),
    [{error, enoent}, {error, enoent}] = empty_files([MainLog, SaslLog]),

    %% rotate logs when logging is turned off
    ok = application:set_env(rabbit, sasl_error_logger, false),
    ok = application:set_env(rabbit, error_logger, silent),
    ok = control_action(rotate_logs, []),
    [{error, enoent}, {error, enoent}] = empty_files([MainLog, SaslLog]),

    %% cleanup
    ok = application:set_env(rabbit, sasl_error_logger, {file, SaslLog}),
    ok = application:set_env(rabbit, error_logger, {file, MainLog}),
    ok = add_log_handlers([{rabbit_error_logger_file_h, MainLog},
                           {rabbit_sasl_report_file_h, SaslLog}]),
    passed.

test_log_management_during_startup() ->
    MainLog = rabbit:log_location(kernel),
    SaslLog = rabbit:log_location(sasl),

    %% start application with simple tty logging
    ok = control_action(stop_app, []),
    ok = application:set_env(rabbit, error_logger, tty),
    ok = application:set_env(rabbit, sasl_error_logger, tty),
    ok = add_log_handlers([{error_logger_tty_h, []},
                           {sasl_report_tty_h, []}]),
    ok = control_action(start_app, []),

    %% start application with tty logging and
    %% proper handlers not installed
    ok = control_action(stop_app, []),
    ok = error_logger:tty(false),
    ok = delete_log_handlers([sasl_report_tty_h]),
    ok = case catch control_action(start_app, []) of
             ok -> exit({got_success_but_expected_failure,
                         log_rotation_tty_no_handlers_test});
             {badrpc, {'EXIT', {error,
                                {cannot_log_to_tty, _, not_installed}}}} -> ok
         end,

    %% fix sasl logging
    ok = application:set_env(rabbit, sasl_error_logger, {file, SaslLog}),

    %% start application with logging to non-existing directory
    TmpLog = "/tmp/rabbit-tests/test.log",
    delete_file(TmpLog),
    ok = control_action(stop_app, []),
    ok = application:set_env(rabbit, error_logger, {file, TmpLog}),

    ok = delete_log_handlers([rabbit_error_logger_file_h]),
    ok = add_log_handlers([{error_logger_file_h, MainLog}]),
    ok = control_action(start_app, []),

    %% start application with logging to directory with no
    %% write permissions
    ok = control_action(stop_app, []),
    TmpDir = "/tmp/rabbit-tests",
    ok = set_permissions(TmpDir, 8#00400),
    ok = delete_log_handlers([rabbit_error_logger_file_h]),
    ok = add_log_handlers([{error_logger_file_h, MainLog}]),
    ok = case control_action(start_app, []) of
             ok -> exit({got_success_but_expected_failure,
                         log_rotation_no_write_permission_dir_test});
             {badrpc, {'EXIT',
                       {error, {cannot_log_to_file, _, _}}}} -> ok
         end,

    %% start application with logging to a subdirectory which
    %% parent directory has no write permissions
    ok = control_action(stop_app, []),
    TmpTestDir = "/tmp/rabbit-tests/no-permission/test/log",
    ok = application:set_env(rabbit, error_logger, {file, TmpTestDir}),
    ok = add_log_handlers([{error_logger_file_h, MainLog}]),
    ok = case control_action(start_app, []) of
             ok -> exit({got_success_but_expected_failure,
                         log_rotatation_parent_dirs_test});
             {badrpc,
              {'EXIT',
               {error, {cannot_log_to_file, _,
                        {error,
                         {cannot_create_parent_dirs, _, eacces}}}}}} -> ok
         end,
    ok = set_permissions(TmpDir, 8#00700),
    ok = set_permissions(TmpLog, 8#00600),
    ok = delete_file(TmpLog),
    ok = file:del_dir(TmpDir),

    %% start application with standard error_logger_file_h
    %% handler not installed
    ok = control_action(stop_app, []),
    ok = application:set_env(rabbit, error_logger, {file, MainLog}),
    ok = control_action(start_app, []),

    %% start application with standard sasl handler not installed
    %% and rabbit main log handler installed correctly
    ok = control_action(stop_app, []),
    ok = delete_log_handlers([rabbit_sasl_report_file_h]),
    ok = control_action(start_app, []),
    passed.

test_arguments_parser() ->
    GlobalOpts1 = [{"-f1", flag}, {"-o1", {option, "foo"}}],
    Commands1 = [command1, {command2, [{"-f2", flag}, {"-o2", {option, "bar"}}]}],

    GetOptions =
        fun (Args) ->
                rabbit_cli:parse_arguments(Commands1, GlobalOpts1, "-n", Args)
        end,

    check_parse_arguments(no_command, GetOptions, []),
    check_parse_arguments(no_command, GetOptions, ["foo", "bar"]),
    check_parse_arguments(
      {ok, {command1, [{"-f1", false}, {"-o1", "foo"}], []}},
      GetOptions, ["command1"]),
    check_parse_arguments(
      {ok, {command1, [{"-f1", false}, {"-o1", "blah"}], []}},
      GetOptions, ["command1", "-o1", "blah"]),
    check_parse_arguments(
      {ok, {command1, [{"-f1", true}, {"-o1", "foo"}], []}},
      GetOptions, ["command1", "-f1"]),
    check_parse_arguments(
      {ok, {command1, [{"-f1", false}, {"-o1", "blah"}], []}},
      GetOptions, ["-o1", "blah", "command1"]),
    check_parse_arguments(
      {ok, {command1, [{"-f1", false}, {"-o1", "blah"}], ["quux"]}},
      GetOptions, ["-o1", "blah", "command1", "quux"]),
    check_parse_arguments(
      {ok, {command1, [{"-f1", true}, {"-o1", "blah"}], ["quux", "baz"]}},
      GetOptions, ["command1", "quux", "-f1", "-o1", "blah", "baz"]),
    %% For duplicate flags, the last one counts
    check_parse_arguments(
      {ok, {command1, [{"-f1", false}, {"-o1", "second"}], []}},
      GetOptions, ["-o1", "first", "command1", "-o1", "second"]),
    %% If the flag "eats" the command, the command won't be recognised
    check_parse_arguments(no_command, GetOptions,
                          ["-o1", "command1", "quux"]),
    %% If a flag eats another flag, the eaten flag won't be recognised
    check_parse_arguments(
      {ok, {command1, [{"-f1", false}, {"-o1", "-f1"}], []}},
      GetOptions, ["command1", "-o1", "-f1"]),

    %% Now for some command-specific flags...
    check_parse_arguments(
      {ok, {command2, [{"-f1", false}, {"-f2", false},
                       {"-o1", "foo"}, {"-o2", "bar"}], []}},
      GetOptions, ["command2"]),

    check_parse_arguments(
      {ok, {command2, [{"-f1", false}, {"-f2", true},
                       {"-o1", "baz"}, {"-o2", "bar"}], ["quux", "foo"]}},
      GetOptions, ["-f2", "command2", "quux", "-o1", "baz", "foo"]),

    passed.

filtering_flags_parsing_test() ->
    Cases = [{[], [], []}
            ,{[{"--online", true}], ["--offline", "--online", "--third-option"], [false, true, false]}
            ,{[{"--online", true}, {"--third-option", true}, {"--offline", true}], ["--offline", "--online", "--third-option"], [true, true, true]}
            ,{[], ["--offline", "--online", "--third-option"], [true, true, true]}
            ],
    lists:foreach(fun({Vals, Opts, Expect}) ->
                          case rabbit_cli:filter_opts(Vals, Opts) of
                              Expect ->
                                  ok;
                              Got ->
                                  exit({no_match, Got, Expect, {args, Vals, Opts}})
                          end
                  end,
                  Cases).

test_dynamic_mirroring() ->
    %% Just unit tests of the node selection logic, see multi node
    %% tests for the rest...
    Test = fun ({NewM, NewSs, ExtraSs}, Policy, Params,
                {MNode, SNodes, SSNodes}, All) ->
                   {ok, M} = rabbit_mirror_queue_misc:module(Policy),
                   {NewM, NewSs0} = M:suggested_queue_nodes(
                                      Params, MNode, SNodes, SSNodes, All),
                   NewSs1 = lists:sort(NewSs0),
                   case dm_list_match(NewSs, NewSs1, ExtraSs) of
                       ok    -> ok;
                       error -> exit({no_match, NewSs, NewSs1, ExtraSs})
                   end
           end,

    Test({a,[b,c],0},<<"all">>,'_',{a,[],   []},   [a,b,c]),
    Test({a,[b,c],0},<<"all">>,'_',{a,[b,c],[b,c]},[a,b,c]),
    Test({a,[b,c],0},<<"all">>,'_',{a,[d],  [d]},  [a,b,c]),

    N = fun (Atoms) -> [list_to_binary(atom_to_list(A)) || A <- Atoms] end,

    %% Add a node
    Test({a,[b,c],0},<<"nodes">>,N([a,b,c]),{a,[b],[b]},[a,b,c,d]),
    Test({b,[a,c],0},<<"nodes">>,N([a,b,c]),{b,[a],[a]},[a,b,c,d]),
    %% Add two nodes and drop one
    Test({a,[b,c],0},<<"nodes">>,N([a,b,c]),{a,[d],[d]},[a,b,c,d]),
    %% Don't try to include nodes that are not running
    Test({a,[b],  0},<<"nodes">>,N([a,b,f]),{a,[b],[b]},[a,b,c,d]),
    %% If we can't find any of the nodes listed then just keep the master
    Test({a,[],   0},<<"nodes">>,N([f,g,h]),{a,[b],[b]},[a,b,c,d]),
    %% And once that's happened, still keep the master even when not listed,
    %% if nothing is synced
    Test({a,[b,c],0},<<"nodes">>,N([b,c]),  {a,[], []}, [a,b,c,d]),
    Test({a,[b,c],0},<<"nodes">>,N([b,c]),  {a,[b],[]}, [a,b,c,d]),
    %% But if something is synced we can lose the master - but make
    %% sure we pick the new master from the nodes which are synced!
    Test({b,[c],  0},<<"nodes">>,N([b,c]),  {a,[b],[b]},[a,b,c,d]),
    Test({b,[c],  0},<<"nodes">>,N([c,b]),  {a,[b],[b]},[a,b,c,d]),

    Test({a,[],   1},<<"exactly">>,2,{a,[],   []},   [a,b,c,d]),
    Test({a,[],   2},<<"exactly">>,3,{a,[],   []},   [a,b,c,d]),
    Test({a,[c],  0},<<"exactly">>,2,{a,[c],  [c]},  [a,b,c,d]),
    Test({a,[c],  1},<<"exactly">>,3,{a,[c],  [c]},  [a,b,c,d]),
    Test({a,[c],  0},<<"exactly">>,2,{a,[c,d],[c,d]},[a,b,c,d]),
    Test({a,[c,d],0},<<"exactly">>,3,{a,[c,d],[c,d]},[a,b,c,d]),

    passed.

%% Does the first list match the second where the second is required
%% to have exactly Extra superfluous items?
dm_list_match([],     [],      0)     -> ok;
dm_list_match(_,      [],     _Extra) -> error;
dm_list_match([H|T1], [H |T2], Extra) -> dm_list_match(T1, T2, Extra);
dm_list_match(L1,     [_H|T2], Extra) -> dm_list_match(L1, T2, Extra - 1).

test_user_management() ->

    %% lots if stuff that should fail
    {error, {no_such_user, _}} =
        control_action(delete_user, ["foo"]),
    {error, {no_such_user, _}} =
        control_action(change_password, ["foo", "baz"]),
    {error, {no_such_vhost, _}} =
        control_action(delete_vhost, ["/testhost"]),
    {error, {no_such_user, _}} =
        control_action(set_permissions, ["foo", ".*", ".*", ".*"]),
    {error, {no_such_user, _}} =
        control_action(clear_permissions, ["foo"]),
    {error, {no_such_user, _}} =
        control_action(list_user_permissions, ["foo"]),
    {error, {no_such_vhost, _}} =
        control_action(list_permissions, [], [{"-p", "/testhost"}]),
    {error, {invalid_regexp, _, _}} =
        control_action(set_permissions, ["guest", "+foo", ".*", ".*"]),
    {error, {no_such_user, _}} =
        control_action(set_user_tags, ["foo", "bar"]),

    %% user creation
    ok = control_action(add_user, ["foo", "bar"]),
    {error, {user_already_exists, _}} =
        control_action(add_user, ["foo", "bar"]),
    ok = control_action(clear_password, ["foo"]),
    ok = control_action(change_password, ["foo", "baz"]),

    TestTags = fun (Tags) ->
                       Args = ["foo" | [atom_to_list(T) || T <- Tags]],
                       ok = control_action(set_user_tags, Args),
                       {ok, #internal_user{tags = Tags}} =
                           rabbit_auth_backend_internal:lookup_user(<<"foo">>),
                       ok = control_action(list_users, [])
               end,
    TestTags([foo, bar, baz]),
    TestTags([administrator]),
    TestTags([]),

    %% user authentication
    ok = control_action(authenticate_user, ["foo", "baz"]),
    {refused, _User, _Format, _Params} =
        control_action(authenticate_user, ["foo", "bar"]),

    %% vhost creation
    ok = control_action(add_vhost, ["/testhost"]),
    {error, {vhost_already_exists, _}} =
        control_action(add_vhost, ["/testhost"]),
    ok = control_action(list_vhosts, []),

    %% user/vhost mapping
    ok = control_action(set_permissions, ["foo", ".*", ".*", ".*"],
                        [{"-p", "/testhost"}]),
    ok = control_action(set_permissions, ["foo", ".*", ".*", ".*"],
                        [{"-p", "/testhost"}]),
    ok = control_action(set_permissions, ["foo", ".*", ".*", ".*"],
                        [{"-p", "/testhost"}]),
    ok = control_action(list_permissions, [], [{"-p", "/testhost"}]),
    ok = control_action(list_permissions, [], [{"-p", "/testhost"}]),
    ok = control_action(list_user_permissions, ["foo"]),

    %% user/vhost unmapping
    ok = control_action(clear_permissions, ["foo"], [{"-p", "/testhost"}]),
    ok = control_action(clear_permissions, ["foo"], [{"-p", "/testhost"}]),

    %% vhost deletion
    ok = control_action(delete_vhost, ["/testhost"]),
    {error, {no_such_vhost, _}} =
        control_action(delete_vhost, ["/testhost"]),

    %% deleting a populated vhost
    ok = control_action(add_vhost, ["/testhost"]),
    ok = control_action(set_permissions, ["foo", ".*", ".*", ".*"],
                        [{"-p", "/testhost"}]),
    {new, _} = rabbit_amqqueue:declare(
                 rabbit_misc:r(<<"/testhost">>, queue, <<"test">>),
                 true, false, [], none),
    ok = control_action(delete_vhost, ["/testhost"]),

    %% user deletion
    ok = control_action(delete_user, ["foo"]),
    {error, {no_such_user, _}} =
        control_action(delete_user, ["foo"]),

    passed.

test_runtime_parameters() ->
    rabbit_runtime_parameters_test:register(),
    Good = fun(L) -> ok                = control_action(set_parameter, L) end,
    Bad  = fun(L) -> {error_string, _} = control_action(set_parameter, L) end,

    %% Acceptable for bijection
    Good(["test", "good", "\"ignore\""]),
    Good(["test", "good", "123"]),
    Good(["test", "good", "true"]),
    Good(["test", "good", "false"]),
    Good(["test", "good", "null"]),
    Good(["test", "good", "{\"key\": \"value\"}"]),

    %% Invalid json
    Bad(["test", "good", "atom"]),
    Bad(["test", "good", "{\"foo\": \"bar\""]),
    Bad(["test", "good", "{foo: \"bar\"}"]),

    %% Test actual validation hook
    Good(["test", "maybe", "\"good\""]),
    Bad(["test", "maybe", "\"bad\""]),
    Good(["test", "admin", "\"ignore\""]), %% ctl means 'user' -> none

    ok = control_action(list_parameters, []),

    ok = control_action(clear_parameter, ["test", "good"]),
    ok = control_action(clear_parameter, ["test", "maybe"]),
    ok = control_action(clear_parameter, ["test", "admin"]),
    {error_string, _} =
        control_action(clear_parameter, ["test", "neverexisted"]),

    %% We can delete for a component that no longer exists
    Good(["test", "good", "\"ignore\""]),
    rabbit_runtime_parameters_test:unregister(),
    ok = control_action(clear_parameter, ["test", "good"]),
    passed.

test_policy_validation() ->
    rabbit_runtime_parameters_test:register_policy_validator(),
    SetPol = fun (Key, Val) ->
                     control_action_opts(
                       ["set_policy", "name", ".*",
                        rabbit_misc:format("{\"~s\":~p}", [Key, Val])])
             end,

    ok    = SetPol("testeven", []),
    ok    = SetPol("testeven", [1, 2]),
    ok    = SetPol("testeven", [1, 2, 3, 4]),
    ok    = SetPol("testpos",  [2, 5, 5678]),

    error = SetPol("testpos",  [-1, 0, 1]),
    error = SetPol("testeven", [ 1, 2, 3]),

    ok = control_action(clear_policy, ["name"]),
    rabbit_runtime_parameters_test:unregister_policy_validator(),
    passed.

test_policy_opts_validation() ->
    Set  = fun (Extra) -> control_action_opts(
                            ["set_policy", "name", ".*", "{\"ha-mode\":\"all\"}"
                             | Extra]) end,
    OK   = fun (Extra) -> ok = Set(Extra) end,
    Fail = fun (Extra) -> error = Set(Extra) end,

    OK  ([]),

    OK  (["--priority", "0"]),
    OK  (["--priority", "3"]),
    Fail(["--priority", "banana"]),
    Fail(["--priority"]),

    OK  (["--apply-to", "all"]),
    OK  (["--apply-to", "queues"]),
    Fail(["--apply-to", "bananas"]),
    Fail(["--apply-to"]),

    OK  (["--priority", "3",      "--apply-to", "queues"]),
    Fail(["--priority", "banana", "--apply-to", "queues"]),
    Fail(["--priority", "3",      "--apply-to", "bananas"]),

    Fail(["--offline"]),

    ok = control_action(clear_policy, ["name"]),
    passed.

test_ha_policy_validation() ->
    Set  = fun (JSON) -> control_action_opts(
                           ["set_policy", "name", ".*", JSON]) end,
    OK   = fun (JSON) -> ok = Set(JSON) end,
    Fail = fun (JSON) -> error = Set(JSON) end,

    OK  ("{\"ha-mode\":\"all\"}"),
    Fail("{\"ha-mode\":\"made_up\"}"),

    Fail("{\"ha-mode\":\"nodes\"}"),
    Fail("{\"ha-mode\":\"nodes\",\"ha-params\":2}"),
    Fail("{\"ha-mode\":\"nodes\",\"ha-params\":[\"a\",2]}"),
    OK  ("{\"ha-mode\":\"nodes\",\"ha-params\":[\"a\",\"b\"]}"),
    Fail("{\"ha-params\":[\"a\",\"b\"]}"),

    Fail("{\"ha-mode\":\"exactly\"}"),
    Fail("{\"ha-mode\":\"exactly\",\"ha-params\":[\"a\",\"b\"]}"),
    OK  ("{\"ha-mode\":\"exactly\",\"ha-params\":2}"),
    Fail("{\"ha-params\":2}"),

    OK  ("{\"ha-mode\":\"all\",\"ha-sync-mode\":\"manual\"}"),
    OK  ("{\"ha-mode\":\"all\",\"ha-sync-mode\":\"automatic\"}"),
    Fail("{\"ha-mode\":\"all\",\"ha-sync-mode\":\"made_up\"}"),
    Fail("{\"ha-sync-mode\":\"manual\"}"),
    Fail("{\"ha-sync-mode\":\"automatic\"}"),

    ok = control_action(clear_policy, ["name"]),
    passed.

test_queue_master_location_policy_validation() ->
    Set  = fun (JSON) ->
                   control_action_opts( ["set_policy", "name", ".*", JSON] )
           end,
    OK   = fun (JSON) -> ok    = Set(JSON) end,
    Fail = fun (JSON) -> error = Set(JSON) end,

    OK  ("{\"queue-master-locator\":\"min-masters\"}"),
    OK  ("{\"queue-master-locator\":\"client-local\"}"),
    OK  ("{\"queue-master-locator\":\"random\"}"),
    Fail("{\"queue-master-locator\":\"made_up\"}"),

    ok = control_action(clear_policy, ["name"]),
    passed.

test_queue_modes_policy_validation() ->
    Set  = fun (JSON) ->
                   control_action_opts( ["set_policy", "name", ".*", JSON] )
           end,
    OK   = fun (JSON) -> ok    = Set(JSON) end,
    Fail = fun (JSON) -> error = Set(JSON) end,

    OK  ("{\"queue-mode\":\"lazy\"}"),
    OK  ("{\"queue-mode\":\"default\"}"),
    Fail("{\"queue-mode\":\"wrong\"}"),

    ok = control_action(clear_policy, ["name"]),
    passed.

test_server_status() ->
    %% create a few things so there is some useful information to list
    {_Writer, Limiter, Ch} = test_channel(),
    [Q, Q2] = [Queue || {Name, Owner} <- [{<<"foo">>, none}, {<<"bar">>, self()}],
                        {new, Queue = #amqqueue{}} <-
                            [rabbit_amqqueue:declare(
                               rabbit_misc:r(<<"/">>, queue, Name),
                               false, false, [], Owner)]],
    ok = rabbit_amqqueue:basic_consume(
           Q, true, Ch, Limiter, false, 0, <<"ctag">>, true, [], undefined),

    %% list queues
    ok = info_action(list_queues, rabbit_amqqueue:info_keys(), true),

    %% as we have no way to collect output of info_action/3 call, the only way
    %% we can test individual queueinfoitems is by directly calling
    %% rabbit_amqqueue:info/2
    [{exclusive, false}] = rabbit_amqqueue:info(Q, [exclusive]),
    [{exclusive, true}] = rabbit_amqqueue:info(Q2, [exclusive]),

    %% list exchanges
    ok = info_action(list_exchanges, rabbit_exchange:info_keys(), true),

    %% list bindings
    ok = info_action(list_bindings, rabbit_binding:info_keys(), true),
    %% misc binding listing APIs
    [_|_] = rabbit_binding:list_for_source(
              rabbit_misc:r(<<"/">>, exchange, <<"">>)),
    [_] = rabbit_binding:list_for_destination(
            rabbit_misc:r(<<"/">>, queue, <<"foo">>)),
    [_] = rabbit_binding:list_for_source_and_destination(
            rabbit_misc:r(<<"/">>, exchange, <<"">>),
            rabbit_misc:r(<<"/">>, queue, <<"foo">>)),

    %% list connections
    {H, P} = find_listener(),
    {ok, C} = gen_tcp:connect(H, P, []),
    gen_tcp:send(C, <<"AMQP", 0, 0, 9, 1>>),
    timer:sleep(100),
    ok = info_action(list_connections,
                     rabbit_networking:connection_info_keys(), false),
    %% close_connection
    [ConnPid] = rabbit_networking:connections(),
    ok = control_action(close_connection, [rabbit_misc:pid_to_string(ConnPid),
                                           "go away"]),

    %% list channels
    ok = info_action(list_channels, rabbit_channel:info_keys(), false),

    %% list consumers
    ok = control_action(list_consumers, []),

    %% set vm memory high watermark
    HWM = vm_memory_monitor:get_vm_memory_high_watermark(),
    ok = control_action(set_vm_memory_high_watermark, ["1"]),
    ok = control_action(set_vm_memory_high_watermark, ["1.0"]),
    %% this will trigger an alarm
    ok = control_action(set_vm_memory_high_watermark, ["0.0"]),
    %% reset
    ok = control_action(set_vm_memory_high_watermark, [float_to_list(HWM)]),

    %% eval
    {error_string, _} = control_action(eval, ["\""]),
    {error_string, _} = control_action(eval, ["a("]),
    ok = control_action(eval, ["a."]),

    %% cleanup
    [{ok, _} = rabbit_amqqueue:delete(QR, false, false) || QR <- [Q, Q2]],

    unlink(Ch),
    ok = rabbit_channel:shutdown(Ch),

    passed.

test_amqp_connection_refusal() ->
    [passed = test_amqp_connection_refusal(V) ||
        V <- [<<"AMQP",9,9,9,9>>, <<"AMQP",0,1,0,0>>, <<"XXXX",0,0,9,1>>]],
    passed.

test_amqp_connection_refusal(Header) ->
    {H, P} = find_listener(),
    {ok, C} = gen_tcp:connect(H, P, [binary, {active, false}]),
    ok = gen_tcp:send(C, Header),
    {ok, <<"AMQP",0,0,9,1>>} = gen_tcp:recv(C, 8, 100),
    ok = gen_tcp:close(C),
    passed.

find_listener() ->
    [#listener{host = H, port = P} | _] =
        [L || L = #listener{node = N, protocol = amqp}
                  <- rabbit_networking:active_listeners(),
              N =:= node()],
    {H, P}.

test_writer(Pid) ->
    receive
        {'$gen_call', From, flush} -> gen_server:reply(From, ok),
                                      test_writer(Pid);
        {send_command, Method}     -> Pid ! Method,
                                      test_writer(Pid);
        shutdown                   -> ok
    end.

test_channel() ->
    Me = self(),
    Writer = spawn(fun () -> test_writer(Me) end),
    {ok, Limiter} = rabbit_limiter:start_link(no_id),
    {ok, Ch} = rabbit_channel:start_link(
                 1, Me, Writer, Me, "", rabbit_framing_amqp_0_9_1,
                 user(<<"guest">>), <<"/">>, [], Me, Limiter),
    {Writer, Limiter, Ch}.

test_spawn() ->
    {Writer, _Limiter, Ch} = test_channel(),
    ok = rabbit_channel:do(Ch, #'channel.open'{}),
    receive #'channel.open_ok'{} -> ok
    after ?TIMEOUT -> throw(failed_to_receive_channel_open_ok)
    end,
    {Writer, Ch}.

test_spawn(Node) ->
    rpc:call(Node, ?MODULE, test_spawn_remote, []).

%% Spawn an arbitrary long lived process, so we don't end up linking
%% the channel to the short-lived process (RPC, here) spun up by the
%% RPC server.
test_spawn_remote() ->
    RPC = self(),
    spawn(fun () ->
                  {Writer, Ch} = test_spawn(),
                  RPC ! {Writer, Ch},
                  link(Ch),
                  receive
                      _ -> ok
                  end
          end),
    receive Res -> Res
    after ?TIMEOUT  -> throw(failed_to_receive_result)
    end.

user(Username) ->
    #user{username       = Username,
          tags           = [administrator],
          authz_backends = [{rabbit_auth_backend_internal, none}]}.

test_confirms() ->
    {_Writer, Ch} = test_spawn(),
    DeclareBindDurableQueue =
        fun() ->
                rabbit_channel:do(Ch, #'queue.declare'{durable = true}),
                receive #'queue.declare_ok'{queue = Q0} ->
                        rabbit_channel:do(Ch, #'queue.bind'{
                                                 queue = Q0,
                                                 exchange = <<"amq.direct">>,
                                                 routing_key = "magic" }),
                        receive #'queue.bind_ok'{} -> Q0
                        after ?TIMEOUT -> throw(failed_to_bind_queue)
                        end
                after ?TIMEOUT -> throw(failed_to_declare_queue)
                end
        end,
    %% Declare and bind two queues
    QName1 = DeclareBindDurableQueue(),
    QName2 = DeclareBindDurableQueue(),
    %% Get the first one's pid (we'll crash it later)
    {ok, Q1} = rabbit_amqqueue:lookup(rabbit_misc:r(<<"/">>, queue, QName1)),
    QPid1 = Q1#amqqueue.pid,
    %% Enable confirms
    rabbit_channel:do(Ch, #'confirm.select'{}),
    receive
        #'confirm.select_ok'{} -> ok
    after ?TIMEOUT -> throw(failed_to_enable_confirms)
    end,
    %% Publish a message
    rabbit_channel:do(Ch, #'basic.publish'{exchange = <<"amq.direct">>,
                                           routing_key = "magic"
                                          },
                      rabbit_basic:build_content(
                        #'P_basic'{delivery_mode = 2}, <<"">>)),
    %% We must not kill the queue before the channel has processed the
    %% 'publish'.
    ok = rabbit_channel:flush(Ch),
    %% Crash the queue
    QPid1 ! boom,
    %% Wait for a nack
    receive
        #'basic.nack'{} -> ok;
        #'basic.ack'{}  -> throw(received_ack_instead_of_nack)
    after ?TIMEOUT-> throw(did_not_receive_nack)
    end,
    receive
        #'basic.ack'{} -> throw(received_ack_when_none_expected)
    after 1000 -> ok
    end,
    %% Cleanup
    rabbit_channel:do(Ch, #'queue.delete'{queue = QName2}),
    receive
        #'queue.delete_ok'{} -> ok
    after ?TIMEOUT -> throw(failed_to_cleanup_queue)
    end,
    unlink(Ch),
    ok = rabbit_channel:shutdown(Ch),

    passed.

test_with_state() ->
    fhc_state = gen_server2:with_state(file_handle_cache,
                                       fun (S) -> element(1, S) end),
    passed.

test_mcall() ->
    P1 = spawn(fun gs2_test_listener/0),
    register(foo, P1),
    global:register_name(gfoo, P1),

    P2 = spawn(fun() -> exit(bang) end),
    %% ensure P2 is dead (ignore the race setting up the monitor)
    await_exit(P2),

    P3 = spawn(fun gs2_test_crasher/0),

    %% since P2 crashes almost immediately and P3 after receiving its first
    %% message, we have to spawn a few more processes to handle the additional
    %% cases we're interested in here
    register(baz, spawn(fun gs2_test_crasher/0)),
    register(bog, spawn(fun gs2_test_crasher/0)),
    global:register_name(gbaz, spawn(fun gs2_test_crasher/0)),

    NoNode = rabbit_nodes:make("nonode"),

    Targets =
        %% pids
        [P1, P2, P3]
        ++
        %% registered names
        [foo, bar, baz]
        ++
        %% {Name, Node} pairs
        [{foo, node()}, {bar, node()}, {bog, node()}, {foo, NoNode}]
        ++
        %% {global, Name}
        [{global, gfoo}, {global, gbar}, {global, gbaz}],

    GoodResults = [{D, goodbye} || D <- [P1, foo,
                                         {foo, node()},
                                         {global, gfoo}]],

    BadResults  = [{P2,             noproc},   % died before use
                   {P3,             boom},     % died on first use
                   {bar,            noproc},   % never registered
                   {baz,            boom},     % died on first use
                   {{bar, node()},  noproc},   % never registered
                   {{bog, node()},  boom},     % died on first use
                   {{foo, NoNode},  nodedown}, % invalid node
                   {{global, gbar}, noproc},   % never registered globally
                   {{global, gbaz}, boom}],    % died on first use

    {Replies, Errors} = gen_server2:mcall([{T, hello} || T <- Targets]),
    true = lists:sort(Replies) == lists:sort(GoodResults),
    true = lists:sort(Errors)  == lists:sort(BadResults),

    %% cleanup (ignore the race setting up the monitor)
    P1 ! stop,
    await_exit(P1),
    passed.

await_exit(Pid) ->
    MRef = erlang:monitor(process, Pid),
    receive
        {'DOWN', MRef, _, _, _} -> ok
    end.

gs2_test_crasher() ->
    receive
        {'$gen_call', _From, hello} -> exit(boom)
    end.

gs2_test_listener() ->
    receive
        {'$gen_call', From, hello} ->
            gen_server2:reply(From, goodbye),
            gs2_test_listener();
        stop ->
            ok
    end.

test_statistics_event_receiver(Pid) ->
    receive
        Foo -> Pid ! Foo, test_statistics_event_receiver(Pid)
    end.

test_ch_statistics_receive_event(Ch, Matcher) ->
    rabbit_channel:flush(Ch),
    Ch ! emit_stats,
    test_ch_statistics_receive_event1(Ch, Matcher).

test_ch_statistics_receive_event1(Ch, Matcher) ->
    receive #event{type = channel_stats, props = Props} ->
            case Matcher(Props) of
                true -> Props;
                _    -> test_ch_statistics_receive_event1(Ch, Matcher)
            end
    after ?TIMEOUT -> throw(failed_to_receive_event)
    end.

test_ch_statistics() ->
    application:set_env(rabbit, collect_statistics, fine),

    %% ATM this just tests the queue / exchange stats in channels. That's
    %% by far the most complex code though.

    %% Set up a channel and queue
    {_Writer, Ch} = test_spawn(),
    rabbit_channel:do(Ch, #'queue.declare'{}),
    QName = receive #'queue.declare_ok'{queue = Q0} -> Q0
            after ?TIMEOUT -> throw(failed_to_receive_queue_declare_ok)
            end,
    QRes = rabbit_misc:r(<<"/">>, queue, QName),
    X = rabbit_misc:r(<<"/">>, exchange, <<"">>),

    rabbit_tests_event_receiver:start(self(), [node()], [channel_stats]),

    %% Check stats empty
    Event = test_ch_statistics_receive_event(Ch, fun (_) -> true end),
    [] = proplists:get_value(channel_queue_stats, Event),
    [] = proplists:get_value(channel_exchange_stats, Event),
    [] = proplists:get_value(channel_queue_exchange_stats, Event),

    %% Publish and get a message
    rabbit_channel:do(Ch, #'basic.publish'{exchange = <<"">>,
                                           routing_key = QName},
                      rabbit_basic:build_content(#'P_basic'{}, <<"">>)),
    rabbit_channel:do(Ch, #'basic.get'{queue = QName}),

    %% Check the stats reflect that
    Event2 = test_ch_statistics_receive_event(
               Ch,
               fun (E) ->
                       length(proplists:get_value(
                                channel_queue_exchange_stats, E)) > 0
               end),
    [{QRes, [{get,1}]}] = proplists:get_value(channel_queue_stats,    Event2),
    [{X,[{publish,1}]}] = proplists:get_value(channel_exchange_stats, Event2),
    [{{QRes,X},[{publish,1}]}] =
        proplists:get_value(channel_queue_exchange_stats, Event2),

    %% Check the stats remove stuff on queue deletion
    rabbit_channel:do(Ch, #'queue.delete'{queue = QName}),
    Event3 = test_ch_statistics_receive_event(
               Ch,
               fun (E) ->
                       length(proplists:get_value(
                                channel_queue_exchange_stats, E)) == 0
               end),

    [] = proplists:get_value(channel_queue_stats, Event3),
    [{X,[{publish,1}]}] = proplists:get_value(channel_exchange_stats, Event3),
    [] = proplists:get_value(channel_queue_exchange_stats, Event3),

    rabbit_channel:shutdown(Ch),
    rabbit_tests_event_receiver:stop(),
    passed.

test_queue_statistics_receive_event(Q, Matcher) ->
    %% Q ! emit_stats,
    test_queue_statistics_receive_event1(Q, Matcher).

test_queue_statistics_receive_event1(Q, Matcher) ->
    receive #event{type = queue_stats, props = Props} ->
            case Matcher(Props) of
                true -> Props;
                _    -> test_queue_statistics_receive_event1(Q, Matcher)
            end
    after ?TIMEOUT -> throw(failed_to_receive_event)
    end.

test_head_message_timestamp_statistic() ->
    %% Can't find a way to receive the ack here so can't test pending acks status

    application:set_env(rabbit, collect_statistics, fine),

    %% Set up a channel and queue
    {_Writer, Ch} = test_spawn(),
    rabbit_channel:do(Ch, #'queue.declare'{}),
    QName = receive #'queue.declare_ok'{queue = Q0} -> Q0
            after ?TIMEOUT -> throw(failed_to_receive_queue_declare_ok)
            end,
    QRes = rabbit_misc:r(<<"/">>, queue, QName),

    {ok, Q1} = rabbit_amqqueue:lookup(QRes),
    QPid = Q1#amqqueue.pid,

    %% Set up event receiver for queue
    rabbit_tests_event_receiver:start(self(), [node()], [queue_stats]),

    %% Check timestamp is empty when queue is empty
    Event1 = test_queue_statistics_receive_event(QPid, fun (E) -> proplists:get_value(name, E) == QRes end),
    '' = proplists:get_value(head_message_timestamp, Event1),

    %% Publish two messages and check timestamp is that of first message
    rabbit_channel:do(Ch, #'basic.publish'{exchange = <<"">>,
                                           routing_key = QName},
                      rabbit_basic:build_content(#'P_basic'{timestamp = 1}, <<"">>)),
    rabbit_channel:do(Ch, #'basic.publish'{exchange = <<"">>,
                                           routing_key = QName},
                      rabbit_basic:build_content(#'P_basic'{timestamp = 2}, <<"">>)),
    Event2 = test_queue_statistics_receive_event(QPid, fun (E) -> proplists:get_value(name, E) == QRes end),
    1 = proplists:get_value(head_message_timestamp, Event2),

    %% Get first message and check timestamp is that of second message
    rabbit_channel:do(Ch, #'basic.get'{queue = QName, no_ack = true}),
    Event3 = test_queue_statistics_receive_event(QPid, fun (E) -> proplists:get_value(name, E) == QRes end),
    2 = proplists:get_value(head_message_timestamp, Event3),

    %% Get second message and check timestamp is empty again
    rabbit_channel:do(Ch, #'basic.get'{queue = QName, no_ack = true}),
    Event4 = test_queue_statistics_receive_event(QPid, fun (E) -> proplists:get_value(name, E) == QRes end),
    '' = proplists:get_value(head_message_timestamp, Event4),

    %% Teardown
    rabbit_channel:do(Ch, #'queue.delete'{queue = QName}),
    rabbit_channel:shutdown(Ch),
    rabbit_tests_event_receiver:stop(),

    passed.

test_refresh_events(SecondaryNode) ->
    rabbit_tests_event_receiver:start(self(), [node(), SecondaryNode],
                                      [channel_created, queue_created]),

    {_Writer, Ch} = test_spawn(),
    expect_events(pid, Ch, channel_created),
    rabbit_channel:shutdown(Ch),

    {_Writer2, Ch2} = test_spawn(SecondaryNode),
    expect_events(pid, Ch2, channel_created),
    rabbit_channel:shutdown(Ch2),

    {new, #amqqueue{name = QName} = Q} =
        rabbit_amqqueue:declare(test_queue(), false, false, [], none),
    expect_events(name, QName, queue_created),
    rabbit_amqqueue:delete(Q, false, false),

    rabbit_tests_event_receiver:stop(),
    passed.

expect_events(Tag, Key, Type) ->
    expect_event(Tag, Key, Type),
    rabbit:force_event_refresh(make_ref()),
    expect_event(Tag, Key, Type).

expect_event(Tag, Key, Type) ->
    receive #event{type = Type, props = Props} ->
            case pget(Tag, Props) of
                Key -> ok;
                _   -> expect_event(Tag, Key, Type)
            end
    after ?TIMEOUT -> throw({failed_to_receive_event, Type})
    end.

test_delegates_async(SecondaryNode) ->
    Self = self(),
    Sender = fun (Pid) -> Pid ! {invoked, Self} end,

    Responder = make_responder(fun ({invoked, Pid}) -> Pid ! response end),

    ok = delegate:invoke_no_result(spawn(Responder), Sender),
    ok = delegate:invoke_no_result(spawn(SecondaryNode, Responder), Sender),
    await_response(2),

    LocalPids = spawn_responders(node(), Responder, 10),
    RemotePids = spawn_responders(SecondaryNode, Responder, 10),
    ok = delegate:invoke_no_result(LocalPids ++ RemotePids, Sender),
    await_response(20),

    passed.

make_responder(FMsg) -> make_responder(FMsg, timeout).
make_responder(FMsg, Throw) ->
    fun () ->
            receive Msg -> FMsg(Msg)
            after ?TIMEOUT -> throw(Throw)
            end
    end.

spawn_responders(Node, Responder, Count) ->
    [spawn(Node, Responder) || _ <- lists:seq(1, Count)].

await_response(0) ->
    ok;
await_response(Count) ->
    receive
        response -> ok,
                    await_response(Count - 1)
    after ?TIMEOUT -> throw(timeout)
    end.

must_exit(Fun) ->
    try
        Fun(),
        throw(exit_not_thrown)
    catch
        exit:_ -> ok
    end.

test_delegates_sync(SecondaryNode) ->
    Sender = fun (Pid) -> gen_server:call(Pid, invoked, infinity) end,
    BadSender = fun (_Pid) -> exit(exception) end,

    Responder = make_responder(fun ({'$gen_call', From, invoked}) ->
                                       gen_server:reply(From, response)
                               end),

    BadResponder = make_responder(fun ({'$gen_call', From, invoked}) ->
                                          gen_server:reply(From, response)
                                  end, bad_responder_died),

    response = delegate:invoke(spawn(Responder), Sender),
    response = delegate:invoke(spawn(SecondaryNode, Responder), Sender),

    must_exit(fun () -> delegate:invoke(spawn(BadResponder), BadSender) end),
    must_exit(fun () ->
                      delegate:invoke(spawn(SecondaryNode, BadResponder), BadSender) end),

    LocalGoodPids = spawn_responders(node(), Responder, 2),
    RemoteGoodPids = spawn_responders(SecondaryNode, Responder, 2),
    LocalBadPids = spawn_responders(node(), BadResponder, 2),
    RemoteBadPids = spawn_responders(SecondaryNode, BadResponder, 2),

    {GoodRes, []} = delegate:invoke(LocalGoodPids ++ RemoteGoodPids, Sender),
    true = lists:all(fun ({_, response}) -> true end, GoodRes),
    GoodResPids = [Pid || {Pid, _} <- GoodRes],

    Good = lists:usort(LocalGoodPids ++ RemoteGoodPids),
    Good = lists:usort(GoodResPids),

    {[], BadRes} = delegate:invoke(LocalBadPids ++ RemoteBadPids, BadSender),
    true = lists:all(fun ({_, {exit, exception, _}}) -> true end, BadRes),
    BadResPids = [Pid || {Pid, _} <- BadRes],

    Bad = lists:usort(LocalBadPids ++ RemoteBadPids),
    Bad = lists:usort(BadResPids),

    MagicalPids = [rabbit_misc:string_to_pid(Str) ||
                      Str <- ["<nonode@nohost.0.1.0>", "<nonode@nohost.0.2.0>"]],
    {[], BadNodes} = delegate:invoke(MagicalPids, Sender),
    true = lists:all(
             fun ({_, {exit, {nodedown, nonode@nohost}, _Stack}}) -> true end,
             BadNodes),
    BadNodesPids = [Pid || {Pid, _} <- BadNodes],

    Magical = lists:usort(MagicalPids),
    Magical = lists:usort(BadNodesPids),

    passed.

test_queue_cleanup(_SecondaryNode) ->
    {_Writer, Ch} = test_spawn(),
    rabbit_channel:do(Ch, #'queue.declare'{ queue = ?CLEANUP_QUEUE_NAME }),
    receive #'queue.declare_ok'{queue = ?CLEANUP_QUEUE_NAME} ->
            ok
    after ?TIMEOUT -> throw(failed_to_receive_queue_declare_ok)
    end,
    rabbit_channel:shutdown(Ch),
    rabbit:stop(),
    rabbit:start(),
    {_Writer2, Ch2} = test_spawn(),
    rabbit_channel:do(Ch2, #'queue.declare'{ passive = true,
                                             queue   = ?CLEANUP_QUEUE_NAME }),
    receive
        #'channel.close'{reply_code = ?NOT_FOUND} ->
            ok
    after ?TIMEOUT -> throw(failed_to_receive_channel_exit)
    end,
    rabbit_channel:shutdown(Ch2),
    passed.

test_declare_on_dead_queue(SecondaryNode) ->
    QueueName = rabbit_misc:r(<<"/">>, queue, ?CLEANUP_QUEUE_NAME),
    Self = self(),
    Pid = spawn(SecondaryNode,
                fun () ->
                        {new, #amqqueue{name = QueueName, pid = QPid}} =
                            rabbit_amqqueue:declare(QueueName, false, false, [],
                                                    none),
                        exit(QPid, kill),
                        Self ! {self(), killed, QPid}
                end),
    receive
        {Pid, killed, OldPid} ->
            Q = dead_queue_loop(QueueName, OldPid),
            {ok, 0} = rabbit_amqqueue:delete(Q, false, false),
            passed
    after ?TIMEOUT -> throw(failed_to_create_and_kill_queue)
    end.

dead_queue_loop(QueueName, OldPid) ->
    {existing, Q} = rabbit_amqqueue:declare(QueueName, false, false, [], none),
    case Q#amqqueue.pid of
        OldPid -> timer:sleep(25),
                  dead_queue_loop(QueueName, OldPid);
        _      -> true = rabbit_misc:is_process_alive(Q#amqqueue.pid),
                  Q
    end.

%%---------------------------------------------------------------------

control_action(Command, Args) ->
    control_action(Command, node(), Args, default_options()).

control_action(Command, Args, NewOpts) ->
    control_action(Command, node(), Args,
                   expand_options(default_options(), NewOpts)).

control_action(Command, Node, Args, Opts) ->
    case catch rabbit_control_main:action(
                 Command, Node, Args, Opts,
                 fun (Format, Args1) ->
                         io:format(Format ++ " ...~n", Args1)
                 end) of
        ok ->
            io:format("done.~n"),
            ok;
        {ok, Result} ->
            rabbit_control_misc:print_cmd_result(Command, Result),
            ok;
        Other ->
            io:format("failed.~n"),
            Other
    end.

control_action_t(Command, Args, Timeout) when is_number(Timeout) ->
    control_action_t(Command, node(), Args, default_options(), Timeout).

control_action_t(Command, Args, NewOpts, Timeout) when is_number(Timeout) ->
    control_action_t(Command, node(), Args,
                     expand_options(default_options(), NewOpts),
                     Timeout).

control_action_t(Command, Node, Args, Opts, Timeout) when is_number(Timeout) ->
    case catch rabbit_control_main:action(
                 Command, Node, Args, Opts,
                 fun (Format, Args1) ->
                         io:format(Format ++ " ...~n", Args1)
                 end, Timeout) of
        ok ->
            io:format("done.~n"),
            ok;
        Other ->
            io:format("failed.~n"),
            Other
    end.

control_action_opts(Raw) ->
    NodeStr = atom_to_list(node()),
    case rabbit_control_main:parse_arguments(Raw, NodeStr) of
        {ok, {Cmd, Opts, Args}} ->
            case control_action(Cmd, node(), Args, Opts) of
                ok -> ok;
                _  -> error
            end;
        _ ->
            error
    end.

info_action(Command, Args, CheckVHost) ->
    ok = control_action(Command, []),
    if CheckVHost -> ok = control_action(Command, [], ["-p", "/"]);
       true       -> ok
    end,
    ok = control_action(Command, lists:map(fun atom_to_list/1, Args)),
    {bad_argument, dummy} = control_action(Command, ["dummy"]),
    ok.

info_action_t(Command, Args, CheckVHost, Timeout) when is_number(Timeout) ->
    if CheckVHost -> ok = control_action_t(Command, [], ["-p", "/"], Timeout);
       true       -> ok
    end,
    ok = control_action_t(Command, lists:map(fun atom_to_list/1, Args), Timeout),
    ok.

default_options() -> [{"-p", "/"}, {"-q", "false"}].

expand_options(As, Bs) ->
    lists:foldl(fun({K, _}=A, R) ->
                        case proplists:is_defined(K, R) of
                            true -> R;
                            false -> [A | R]
                        end
                end, Bs, As).

check_parse_arguments(ExpRes, Fun, As) ->
    SortRes =
        fun (no_command)          -> no_command;
            ({ok, {C, KVs, As1}}) -> {ok, {C, lists:sort(KVs), As1}}
        end,

    true = SortRes(ExpRes) =:= SortRes(Fun(As)).

empty_files(Files) ->
    [case file:read_file_info(File) of
         {ok, FInfo} -> FInfo#file_info.size == 0;
         Error       -> Error
     end || File <- Files].

non_empty_files(Files) ->
    [case EmptyFile of
         {error, Reason} -> {error, Reason};
         _               -> not(EmptyFile)
     end || EmptyFile <- empty_files(Files)].

test_logs_working(MainLogFile, SaslLogFile) ->
    ok = rabbit_log:error("foo bar"),
    ok = error_logger:error_report(crash_report, [foo, bar]),
    %% give the error loggers some time to catch up
    timer:sleep(100),
    [true, true] = non_empty_files([MainLogFile, SaslLogFile]),
    ok.

set_permissions(Path, Mode) ->
    case file:read_file_info(Path) of
        {ok, FInfo} -> file:write_file_info(
                         Path,
                         FInfo#file_info{mode=Mode});
        Error       -> Error
    end.

clean_logs(Files, Suffix) ->
    [begin
         ok = delete_file(File),
         ok = delete_file([File, Suffix])
     end || File <- Files],
    ok.

assert_ram_node() ->
    case rabbit_mnesia:node_type() of
        disc -> exit('not_ram_node');
        ram  -> ok
    end.

assert_disc_node() ->
    case rabbit_mnesia:node_type() of
        disc -> ok;
        ram  -> exit('not_disc_node')
    end.

delete_file(File) ->
    case file:delete(File) of
        ok              -> ok;
        {error, enoent} -> ok;
        Error           -> Error
    end.

make_files_non_writable(Files) ->
    [ok = file:write_file_info(File, #file_info{mode=8#444}) ||
        File <- Files],
    ok.

add_log_handlers(Handlers) ->
    [ok = error_logger:add_report_handler(Handler, Args) ||
        {Handler, Args} <- Handlers],
    ok.

%% sasl_report_file_h returns [] during terminate
%% see: https://github.com/erlang/otp/blob/maint/lib/stdlib/src/error_logger_file_h.erl#L98
%%
%% error_logger_file_h returns ok since OTP 18.1
%% see: https://github.com/erlang/otp/blob/maint/lib/stdlib/src/error_logger_file_h.erl#L98
delete_log_handlers(Handlers) ->
    [ok_or_empty_list(error_logger:delete_report_handler(Handler))
     || Handler <- Handlers],
    ok.

ok_or_empty_list([]) ->
    [];
ok_or_empty_list(ok) ->
    ok.

test_supervisor_delayed_restart() ->
    test_sup:test_supervisor_delayed_restart().

test_file_handle_cache() ->
    %% test copying when there is just one spare handle
    Limit = file_handle_cache:get_limit(),
    ok = file_handle_cache:set_limit(5), %% 1 or 2 sockets, 2 msg_stores
    TmpDir = filename:join(rabbit_mnesia:dir(), "tmp"),
    ok = filelib:ensure_dir(filename:join(TmpDir, "nothing")),
    [Src1, Dst1, Src2, Dst2] = Files =
        [filename:join(TmpDir, Str) || Str <- ["file1", "file2", "file3", "file4"]],
    Content = <<"foo">>,
    CopyFun = fun (Src, Dst) ->
                      {ok, Hdl} = prim_file:open(Src, [binary, write]),
                      ok = prim_file:write(Hdl, Content),
                      ok = prim_file:sync(Hdl),
                      prim_file:close(Hdl),

                      {ok, SrcHdl} = file_handle_cache:open(Src, [read], []),
                      {ok, DstHdl} = file_handle_cache:open(Dst, [write], []),
                      Size = size(Content),
                      {ok, Size} = file_handle_cache:copy(SrcHdl, DstHdl, Size),
                      ok = file_handle_cache:delete(SrcHdl),
                      ok = file_handle_cache:delete(DstHdl)
              end,
    Pid = spawn(fun () -> {ok, Hdl} = file_handle_cache:open(
                                        filename:join(TmpDir, "file5"),
                                        [write], []),
                          receive {next, Pid1} -> Pid1 ! {next, self()} end,
                          file_handle_cache:delete(Hdl),
                          %% This will block and never return, so we
                          %% exercise the fhc tidying up the pending
                          %% queue on the death of a process.
                          ok = CopyFun(Src1, Dst1)
                end),
    ok = CopyFun(Src1, Dst1),
    ok = file_handle_cache:set_limit(2),
    Pid ! {next, self()},
    receive {next, Pid} -> ok end,
    timer:sleep(100),
    Pid1 = spawn(fun () -> CopyFun(Src2, Dst2) end),
    timer:sleep(100),
    erlang:monitor(process, Pid),
    erlang:monitor(process, Pid1),
    exit(Pid, kill),
    exit(Pid1, kill),
    receive {'DOWN', _MRef, process, Pid, _Reason} -> ok end,
    receive {'DOWN', _MRef1, process, Pid1, _Reason1} -> ok end,
    [file:delete(File) || File <- Files],
    ok = file_handle_cache:set_limit(Limit),
    passed.

test_backing_queue() ->
    case application:get_env(rabbit, backing_queue_module) of
        {ok, rabbit_priority_queue} ->
            {ok, FileSizeLimit} =
                application:get_env(rabbit, msg_store_file_size_limit),
            application:set_env(rabbit, msg_store_file_size_limit, 512),
            {ok, MaxJournal} =
                application:get_env(rabbit, queue_index_max_journal_entries),
            application:set_env(rabbit, queue_index_max_journal_entries, 128),
            passed = test_msg_store(),
            application:set_env(rabbit, msg_store_file_size_limit,
                                FileSizeLimit),
            [begin
                 application:set_env(
                   rabbit, queue_index_embed_msgs_below, Bytes),
                 passed = test_queue_index(),
                 passed = test_queue_index_props(),
                 passed = test_variable_queue(),
                 passed = test_variable_queue_delete_msg_store_files_callback(),
                 passed = test_queue_recover()
             end || Bytes <- [0, 1024]],
            application:set_env(rabbit, queue_index_max_journal_entries,
                                MaxJournal),
            %% We will have restarted the message store, and thus changed
            %% the order of the children of rabbit_sup. This will cause
            %% problems if there are subsequent failures - see bug 24262.
            ok = restart_app(),
            passed;
        _ ->
            passed
    end.

restart_msg_store_empty() ->
    ok = rabbit_variable_queue:stop_msg_store(),
    ok = rabbit_variable_queue:start_msg_store(
           undefined, {fun (ok) -> finished end, ok}).

msg_id_bin(X) ->
    erlang:md5(term_to_binary(X)).

msg_store_client_init(MsgStore, Ref) ->
    rabbit_msg_store:client_init(MsgStore, Ref, undefined, undefined).

on_disk_capture() ->
    receive
        {await, MsgIds, Pid} -> on_disk_capture([], MsgIds, Pid);
        stop                 -> done
    end.

on_disk_capture([_|_], _Awaiting, Pid) ->
    Pid ! {self(), surplus};
on_disk_capture(OnDisk, Awaiting, Pid) ->
    receive
        {on_disk, MsgIdsS} ->
            MsgIds = gb_sets:to_list(MsgIdsS),
            on_disk_capture(OnDisk ++ (MsgIds -- Awaiting), Awaiting -- MsgIds,
                            Pid);
        stop ->
            done
    after (case Awaiting of [] -> 200; _ -> ?TIMEOUT end) ->
            case Awaiting of
                [] -> Pid ! {self(), arrived}, on_disk_capture();
                _  -> Pid ! {self(), timeout}
            end
    end.

on_disk_await(Pid, MsgIds) when is_list(MsgIds) ->
    Pid ! {await, MsgIds, self()},
    receive
        {Pid, arrived} -> ok;
        {Pid, Error}   -> Error
    end.

on_disk_stop(Pid) ->
    MRef = erlang:monitor(process, Pid),
    Pid ! stop,
    receive {'DOWN', MRef, process, Pid, _Reason} ->
            ok
    end.

msg_store_client_init_capture(MsgStore, Ref) ->
    Pid = spawn(fun on_disk_capture/0),
    {Pid, rabbit_msg_store:client_init(
            MsgStore, Ref, fun (MsgIds, _ActionTaken) ->
                                   Pid ! {on_disk, MsgIds}
                           end, undefined)}.

msg_store_contains(Atom, MsgIds, MSCState) ->
    Atom = lists:foldl(
             fun (MsgId, Atom1) when Atom1 =:= Atom ->
                     rabbit_msg_store:contains(MsgId, MSCState) end,
             Atom, MsgIds).

msg_store_read(MsgIds, MSCState) ->
    lists:foldl(fun (MsgId, MSCStateM) ->
                        {{ok, MsgId}, MSCStateN} = rabbit_msg_store:read(
                                                     MsgId, MSCStateM),
                        MSCStateN
                end, MSCState, MsgIds).

msg_store_write(MsgIds, MSCState) ->
    ok = lists:foldl(fun (MsgId, ok) ->
                             rabbit_msg_store:write(MsgId, MsgId, MSCState)
                     end, ok, MsgIds).

msg_store_write_flow(MsgIds, MSCState) ->
    ok = lists:foldl(fun (MsgId, ok) ->
                             rabbit_msg_store:write_flow(MsgId, MsgId, MSCState)
                     end, ok, MsgIds).

msg_store_remove(MsgIds, MSCState) ->
    rabbit_msg_store:remove(MsgIds, MSCState).

msg_store_remove(MsgStore, Ref, MsgIds) ->
    with_msg_store_client(MsgStore, Ref,
                          fun (MSCStateM) ->
                                  ok = msg_store_remove(MsgIds, MSCStateM),
                                  MSCStateM
                          end).

with_msg_store_client(MsgStore, Ref, Fun) ->
    rabbit_msg_store:client_terminate(
      Fun(msg_store_client_init(MsgStore, Ref))).

foreach_with_msg_store_client(MsgStore, Ref, Fun, L) ->
    rabbit_msg_store:client_terminate(
      lists:foldl(fun (MsgId, MSCState) -> Fun(MsgId, MSCState) end,
                  msg_store_client_init(MsgStore, Ref), L)).

test_msg_store() ->
    restart_msg_store_empty(),
    MsgIds = [msg_id_bin(M) || M <- lists:seq(1,100)],
    {MsgIds1stHalf, MsgIds2ndHalf} = lists:split(length(MsgIds) div 2, MsgIds),
    Ref = rabbit_guid:gen(),
    {Cap, MSCState} = msg_store_client_init_capture(
                        ?PERSISTENT_MSG_STORE, Ref),
    Ref2 = rabbit_guid:gen(),
    {Cap2, MSC2State} = msg_store_client_init_capture(
                          ?PERSISTENT_MSG_STORE, Ref2),
    %% check we don't contain any of the msgs we're about to publish
    false = msg_store_contains(false, MsgIds, MSCState),
    %% test confirm logic
    passed = test_msg_store_confirms([hd(MsgIds)], Cap, MSCState),
    %% check we don't contain any of the msgs we're about to publish
    false = msg_store_contains(false, MsgIds, MSCState),
    %% publish the first half
    ok = msg_store_write(MsgIds1stHalf, MSCState),
    %% sync on the first half
    ok = on_disk_await(Cap, MsgIds1stHalf),
    %% publish the second half
    ok = msg_store_write(MsgIds2ndHalf, MSCState),
    %% check they're all in there
    true = msg_store_contains(true, MsgIds, MSCState),
    %% publish the latter half twice so we hit the caching and ref
    %% count code. We need to do this through a 2nd client since a
    %% single client is not supposed to write the same message more
    %% than once without first removing it.
    ok = msg_store_write(MsgIds2ndHalf, MSC2State),
    %% check they're still all in there
    true = msg_store_contains(true, MsgIds, MSCState),
    %% sync on the 2nd half
    ok = on_disk_await(Cap2, MsgIds2ndHalf),
    %% cleanup
    ok = on_disk_stop(Cap2),
    ok = rabbit_msg_store:client_delete_and_terminate(MSC2State),
    ok = on_disk_stop(Cap),
    %% read them all
    MSCState1 = msg_store_read(MsgIds, MSCState),
    %% read them all again - this will hit the cache, not disk
    MSCState2 = msg_store_read(MsgIds, MSCState1),
    %% remove them all
    ok = msg_store_remove(MsgIds, MSCState2),
    %% check first half doesn't exist
    false = msg_store_contains(false, MsgIds1stHalf, MSCState2),
    %% check second half does exist
    true = msg_store_contains(true, MsgIds2ndHalf, MSCState2),
    %% read the second half again
    MSCState3 = msg_store_read(MsgIds2ndHalf, MSCState2),
    %% read the second half again, just for fun (aka code coverage)
    MSCState4 = msg_store_read(MsgIds2ndHalf, MSCState3),
    ok = rabbit_msg_store:client_terminate(MSCState4),
    %% stop and restart, preserving every other msg in 2nd half
    ok = rabbit_variable_queue:stop_msg_store(),
    ok = rabbit_variable_queue:start_msg_store(
           [], {fun ([]) -> finished;
                    ([MsgId|MsgIdsTail])
                      when length(MsgIdsTail) rem 2 == 0 ->
                        {MsgId, 1, MsgIdsTail};
                    ([MsgId|MsgIdsTail]) ->
                        {MsgId, 0, MsgIdsTail}
                end, MsgIds2ndHalf}),
    MSCState5 = msg_store_client_init(?PERSISTENT_MSG_STORE, Ref),
    %% check we have the right msgs left
    lists:foldl(
      fun (MsgId, Bool) ->
              not(Bool = rabbit_msg_store:contains(MsgId, MSCState5))
      end, false, MsgIds2ndHalf),
    ok = rabbit_msg_store:client_terminate(MSCState5),
    %% restart empty
    restart_msg_store_empty(),
    MSCState6 = msg_store_client_init(?PERSISTENT_MSG_STORE, Ref),
    %% check we don't contain any of the msgs
    false = msg_store_contains(false, MsgIds, MSCState6),
    %% publish the first half again
    ok = msg_store_write(MsgIds1stHalf, MSCState6),
    %% this should force some sort of sync internally otherwise misread
    ok = rabbit_msg_store:client_terminate(
           msg_store_read(MsgIds1stHalf, MSCState6)),
    MSCState7 = msg_store_client_init(?PERSISTENT_MSG_STORE, Ref),
    ok = msg_store_remove(MsgIds1stHalf, MSCState7),
    ok = rabbit_msg_store:client_terminate(MSCState7),
    %% restart empty
    restart_msg_store_empty(), %% now safe to reuse msg_ids
    %% push a lot of msgs in... at least 100 files worth
    {ok, FileSize} = application:get_env(rabbit, msg_store_file_size_limit),
    PayloadSizeBits = 65536,
    BigCount = trunc(100 * FileSize / (PayloadSizeBits div 8)),
    MsgIdsBig = [msg_id_bin(X) || X <- lists:seq(1, BigCount)],
    Payload = << 0:PayloadSizeBits >>,
    ok = with_msg_store_client(
           ?PERSISTENT_MSG_STORE, Ref,
           fun (MSCStateM) ->
                   [ok = rabbit_msg_store:write(MsgId, Payload, MSCStateM) ||
                       MsgId <- MsgIdsBig],
                   MSCStateM
           end),
    %% now read them to ensure we hit the fast client-side reading
    ok = foreach_with_msg_store_client(
           ?PERSISTENT_MSG_STORE, Ref,
           fun (MsgId, MSCStateM) ->
                   {{ok, Payload}, MSCStateN} = rabbit_msg_store:read(
                                                  MsgId, MSCStateM),
                   MSCStateN
           end, MsgIdsBig),
    %% .., then 3s by 1...
    ok = msg_store_remove(?PERSISTENT_MSG_STORE, Ref,
                          [msg_id_bin(X) || X <- lists:seq(BigCount, 1, -3)]),
    %% .., then remove 3s by 2, from the young end first. This hits
    %% GC (under 50% good data left, but no empty files. Must GC).
    ok = msg_store_remove(?PERSISTENT_MSG_STORE, Ref,
                          [msg_id_bin(X) || X <- lists:seq(BigCount-1, 1, -3)]),
    %% .., then remove 3s by 3, from the young end first. This hits
    %% GC...
    ok = msg_store_remove(?PERSISTENT_MSG_STORE, Ref,
                          [msg_id_bin(X) || X <- lists:seq(BigCount-2, 1, -3)]),
    %% ensure empty
    ok = with_msg_store_client(
           ?PERSISTENT_MSG_STORE, Ref,
           fun (MSCStateM) ->
                   false = msg_store_contains(false, MsgIdsBig, MSCStateM),
                   MSCStateM
           end),
    %%
    passed = test_msg_store_client_delete_and_terminate(),
    %% restart empty
    restart_msg_store_empty(),
    passed.

test_msg_store_confirms(MsgIds, Cap, MSCState) ->
    %% write -> confirmed
    ok = msg_store_write(MsgIds, MSCState),
    ok = on_disk_await(Cap, MsgIds),
    %% remove -> _
    ok = msg_store_remove(MsgIds, MSCState),
    ok = on_disk_await(Cap, []),
    %% write, remove -> confirmed
    ok = msg_store_write(MsgIds, MSCState),
    ok = msg_store_remove(MsgIds, MSCState),
    ok = on_disk_await(Cap, MsgIds),
    %% write, remove, write -> confirmed, confirmed
    ok = msg_store_write(MsgIds, MSCState),
    ok = msg_store_remove(MsgIds, MSCState),
    ok = msg_store_write(MsgIds, MSCState),
    ok = on_disk_await(Cap, MsgIds ++ MsgIds),
    %% remove, write -> confirmed
    ok = msg_store_remove(MsgIds, MSCState),
    ok = msg_store_write(MsgIds, MSCState),
    ok = on_disk_await(Cap, MsgIds),
    %% remove, write, remove -> confirmed
    ok = msg_store_remove(MsgIds, MSCState),
    ok = msg_store_write(MsgIds, MSCState),
    ok = msg_store_remove(MsgIds, MSCState),
    ok = on_disk_await(Cap, MsgIds),
    %% confirmation on timer-based sync
    passed = test_msg_store_confirm_timer(),
    passed.

test_msg_store_confirm_timer() ->
    Ref = rabbit_guid:gen(),
    MsgId  = msg_id_bin(1),
    Self = self(),
    MSCState = rabbit_msg_store:client_init(
                 ?PERSISTENT_MSG_STORE, Ref,
                 fun (MsgIds, _ActionTaken) ->
                         case gb_sets:is_member(MsgId, MsgIds) of
                             true  -> Self ! on_disk;
                             false -> ok
                         end
                 end, undefined),
    ok = msg_store_write([MsgId], MSCState),
    ok = msg_store_keep_busy_until_confirm([msg_id_bin(2)], MSCState, false),
    ok = msg_store_remove([MsgId], MSCState),
    ok = rabbit_msg_store:client_delete_and_terminate(MSCState),
    passed.

msg_store_keep_busy_until_confirm(MsgIds, MSCState, Blocked) ->
    After = case Blocked of
                false -> 0;
                true  -> ?MAX_WAIT
            end,
    Recurse = fun () -> msg_store_keep_busy_until_confirm(
                          MsgIds, MSCState, credit_flow:blocked()) end,
    receive
        on_disk            -> ok;
        {bump_credit, Msg} -> credit_flow:handle_bump_msg(Msg),
                              Recurse()
    after After ->
            ok = msg_store_write_flow(MsgIds, MSCState),
            ok = msg_store_remove(MsgIds, MSCState),
            Recurse()
    end.

test_msg_store_client_delete_and_terminate() ->
    restart_msg_store_empty(),
    MsgIds = [msg_id_bin(M) || M <- lists:seq(1, 10)],
    Ref = rabbit_guid:gen(),
    MSCState = msg_store_client_init(?PERSISTENT_MSG_STORE, Ref),
    ok = msg_store_write(MsgIds, MSCState),
    %% test the 'dying client' fast path for writes
    ok = rabbit_msg_store:client_delete_and_terminate(MSCState),
    passed.

queue_name(Name) ->
    rabbit_misc:r(<<"/">>, queue, Name).

test_queue() ->
    queue_name(<<"test">>).

init_test_queue() ->
    TestQueue = test_queue(),
    PRef = rabbit_guid:gen(),
    PersistentClient = msg_store_client_init(?PERSISTENT_MSG_STORE, PRef),
    Res = rabbit_queue_index:recover(
            TestQueue, [], false,
            fun (MsgId) ->
                    rabbit_msg_store:contains(MsgId, PersistentClient)
            end,
            fun nop/1, fun nop/1),
    ok = rabbit_msg_store:client_delete_and_terminate(PersistentClient),
    Res.

restart_test_queue(Qi) ->
    _ = rabbit_queue_index:terminate([], Qi),
    ok = rabbit_variable_queue:stop(),
    {ok, _} = rabbit_variable_queue:start([test_queue()]),
    init_test_queue().

empty_test_queue() ->
    ok = rabbit_variable_queue:stop(),
    {ok, _} = rabbit_variable_queue:start([]),
    {0, 0, Qi} = init_test_queue(),
    _ = rabbit_queue_index:delete_and_terminate(Qi),
    ok.

with_empty_test_queue(Fun) ->
    ok = empty_test_queue(),
    {0, 0, Qi} = init_test_queue(),
    rabbit_queue_index:delete_and_terminate(Fun(Qi)).

restart_app() ->
    rabbit:stop(),
    rabbit:start().

queue_index_publish(SeqIds, Persistent, Qi) ->
    Ref = rabbit_guid:gen(),
    MsgStore = case Persistent of
                   true  -> ?PERSISTENT_MSG_STORE;
                   false -> ?TRANSIENT_MSG_STORE
               end,
    MSCState = msg_store_client_init(MsgStore, Ref),
    {A, B = [{_SeqId, LastMsgIdWritten} | _]} =
        lists:foldl(
          fun (SeqId, {QiN, SeqIdsMsgIdsAcc}) ->
                  MsgId = rabbit_guid:gen(),
                  QiM = rabbit_queue_index:publish(
                          MsgId, SeqId, #message_properties{size = 10},
                          Persistent, infinity, QiN),
                  ok = rabbit_msg_store:write(MsgId, MsgId, MSCState),
                  {QiM, [{SeqId, MsgId} | SeqIdsMsgIdsAcc]}
          end, {Qi, []}, SeqIds),
    %% do this just to force all of the publishes through to the msg_store:
    true = rabbit_msg_store:contains(LastMsgIdWritten, MSCState),
    ok = rabbit_msg_store:client_delete_and_terminate(MSCState),
    {A, B}.

verify_read_with_published(_Delivered, _Persistent, [], _) ->
    ok;
verify_read_with_published(Delivered, Persistent,
                           [{MsgId, SeqId, _Props, Persistent, Delivered}|Read],
                           [{SeqId, MsgId}|Published]) ->
    verify_read_with_published(Delivered, Persistent, Read, Published);
verify_read_with_published(_Delivered, _Persistent, _Read, _Published) ->
    ko.

test_queue_index_props() ->
    with_empty_test_queue(
      fun(Qi0) ->
              MsgId = rabbit_guid:gen(),
              Props = #message_properties{expiry=12345, size = 10},
              Qi1 = rabbit_queue_index:publish(
                      MsgId, 1, Props, true, infinity, Qi0),
              {[{MsgId, 1, Props, _, _}], Qi2} =
                  rabbit_queue_index:read(1, 2, Qi1),
              Qi2
      end),

    ok = rabbit_variable_queue:stop(),
    {ok, _} = rabbit_variable_queue:start([]),

    passed.

test_queue_index() ->
    SegmentSize = rabbit_queue_index:next_segment_boundary(0),
    TwoSegs = SegmentSize + SegmentSize,
    MostOfASegment = trunc(SegmentSize*0.75),
    SeqIdsA = lists:seq(0, MostOfASegment-1),
    SeqIdsB = lists:seq(MostOfASegment, 2*MostOfASegment),
    SeqIdsC = lists:seq(0, trunc(SegmentSize/2)),
    SeqIdsD = lists:seq(0, SegmentSize*4),

    with_empty_test_queue(
      fun (Qi0) ->
              {0, 0, Qi1} = rabbit_queue_index:bounds(Qi0),
              {Qi2, SeqIdsMsgIdsA} = queue_index_publish(SeqIdsA, false, Qi1),
              {0, SegmentSize, Qi3} = rabbit_queue_index:bounds(Qi2),
              {ReadA, Qi4} = rabbit_queue_index:read(0, SegmentSize, Qi3),
              ok = verify_read_with_published(false, false, ReadA,
                                              lists:reverse(SeqIdsMsgIdsA)),
              %% should get length back as 0, as all the msgs were transient
              {0, 0, Qi6} = restart_test_queue(Qi4),
              {0, 0, Qi7} = rabbit_queue_index:bounds(Qi6),
              {Qi8, SeqIdsMsgIdsB} = queue_index_publish(SeqIdsB, true, Qi7),
              {0, TwoSegs, Qi9} = rabbit_queue_index:bounds(Qi8),
              {ReadB, Qi10} = rabbit_queue_index:read(0, SegmentSize, Qi9),
              ok = verify_read_with_published(false, true, ReadB,
                                              lists:reverse(SeqIdsMsgIdsB)),
              %% should get length back as MostOfASegment
              LenB = length(SeqIdsB),
              BytesB = LenB * 10,
              {LenB, BytesB, Qi12} = restart_test_queue(Qi10),
              {0, TwoSegs, Qi13} = rabbit_queue_index:bounds(Qi12),
              Qi14 = rabbit_queue_index:deliver(SeqIdsB, Qi13),
              {ReadC, Qi15} = rabbit_queue_index:read(0, SegmentSize, Qi14),
              ok = verify_read_with_published(true, true, ReadC,
                                              lists:reverse(SeqIdsMsgIdsB)),
              Qi16 = rabbit_queue_index:ack(SeqIdsB, Qi15),
              Qi17 = rabbit_queue_index:flush(Qi16),
              %% Everything will have gone now because #pubs == #acks
              {0, 0, Qi18} = rabbit_queue_index:bounds(Qi17),
              %% should get length back as 0 because all persistent
              %% msgs have been acked
              {0, 0, Qi19} = restart_test_queue(Qi18),
              Qi19
      end),

    %% These next bits are just to hit the auto deletion of segment files.
    %% First, partials:
    %% a) partial pub+del+ack, then move to new segment
    with_empty_test_queue(
      fun (Qi0) ->
              {Qi1, _SeqIdsMsgIdsC} = queue_index_publish(SeqIdsC,
                                                          false, Qi0),
              Qi2 = rabbit_queue_index:deliver(SeqIdsC, Qi1),
              Qi3 = rabbit_queue_index:ack(SeqIdsC, Qi2),
              Qi4 = rabbit_queue_index:flush(Qi3),
              {Qi5, _SeqIdsMsgIdsC1} = queue_index_publish([SegmentSize],
                                                           false, Qi4),
              Qi5
      end),

    %% b) partial pub+del, then move to new segment, then ack all in old segment
    with_empty_test_queue(
      fun (Qi0) ->
              {Qi1, _SeqIdsMsgIdsC2} = queue_index_publish(SeqIdsC,
                                                           false, Qi0),
              Qi2 = rabbit_queue_index:deliver(SeqIdsC, Qi1),
              {Qi3, _SeqIdsMsgIdsC3} = queue_index_publish([SegmentSize],
                                                           false, Qi2),
              Qi4 = rabbit_queue_index:ack(SeqIdsC, Qi3),
              rabbit_queue_index:flush(Qi4)
      end),

    %% c) just fill up several segments of all pubs, then +dels, then +acks
    with_empty_test_queue(
      fun (Qi0) ->
              {Qi1, _SeqIdsMsgIdsD} = queue_index_publish(SeqIdsD,
                                                          false, Qi0),
              Qi2 = rabbit_queue_index:deliver(SeqIdsD, Qi1),
              Qi3 = rabbit_queue_index:ack(SeqIdsD, Qi2),
              rabbit_queue_index:flush(Qi3)
      end),

    %% d) get messages in all states to a segment, then flush, then do
    %% the same again, don't flush and read. This will hit all
    %% possibilities in combining the segment with the journal.
    with_empty_test_queue(
      fun (Qi0) ->
              {Qi1, [Seven,Five,Four|_]} = queue_index_publish([0,1,2,4,5,7],
                                                               false, Qi0),
              Qi2 = rabbit_queue_index:deliver([0,1,4], Qi1),
              Qi3 = rabbit_queue_index:ack([0], Qi2),
              Qi4 = rabbit_queue_index:flush(Qi3),
              {Qi5, [Eight,Six|_]} = queue_index_publish([3,6,8], false, Qi4),
              Qi6 = rabbit_queue_index:deliver([2,3,5,6], Qi5),
              Qi7 = rabbit_queue_index:ack([1,2,3], Qi6),
              {[], Qi8} = rabbit_queue_index:read(0, 4, Qi7),
              {ReadD, Qi9} = rabbit_queue_index:read(4, 7, Qi8),
              ok = verify_read_with_published(true, false, ReadD,
                                              [Four, Five, Six]),
              {ReadE, Qi10} = rabbit_queue_index:read(7, 9, Qi9),
              ok = verify_read_with_published(false, false, ReadE,
                                              [Seven, Eight]),
              Qi10
      end),

    %% e) as for (d), but use terminate instead of read, which will
    %% exercise journal_minus_segment, not segment_plus_journal.
    with_empty_test_queue(
      fun (Qi0) ->
              {Qi1, _SeqIdsMsgIdsE} = queue_index_publish([0,1,2,4,5,7],
                                                          true, Qi0),
              Qi2 = rabbit_queue_index:deliver([0,1,4], Qi1),
              Qi3 = rabbit_queue_index:ack([0], Qi2),
              {5, 50, Qi4} = restart_test_queue(Qi3),
              {Qi5, _SeqIdsMsgIdsF} = queue_index_publish([3,6,8], true, Qi4),
              Qi6 = rabbit_queue_index:deliver([2,3,5,6], Qi5),
              Qi7 = rabbit_queue_index:ack([1,2,3], Qi6),
              {5, 50, Qi8} = restart_test_queue(Qi7),
              Qi8
      end),

    ok = rabbit_variable_queue:stop(),
    {ok, _} = rabbit_variable_queue:start([]),

    passed.

variable_queue_init(Q, Recover) ->
    rabbit_variable_queue:init(
      Q, case Recover of
             true  -> non_clean_shutdown;
             false -> new
         end, fun nop/2, fun nop/2, fun nop/1, fun nop/1).

variable_queue_publish(IsPersistent, Count, VQ) ->
    variable_queue_publish(IsPersistent, Count, fun (_N, P) -> P end, VQ).

variable_queue_publish(IsPersistent, Count, PropFun, VQ) ->
    variable_queue_publish(IsPersistent, 1, Count, PropFun,
                           fun (_N) -> <<>> end, VQ).

variable_queue_publish(IsPersistent, Start, Count, PropFun, PayloadFun, VQ) ->
    variable_queue_wait_for_shuffling_end(
      lists:foldl(
        fun (N, VQN) ->
                rabbit_variable_queue:publish(
                  rabbit_basic:message(
                    rabbit_misc:r(<<>>, exchange, <<>>),
                    <<>>, #'P_basic'{delivery_mode = case IsPersistent of
                                                         true  -> 2;
                                                         false -> 1
                                                     end},
                    PayloadFun(N)),
                  PropFun(N, #message_properties{size = 10}),
                  false, self(), noflow, VQN)
        end, VQ, lists:seq(Start, Start + Count - 1))).

variable_queue_batch_publish(IsPersistent, Count, VQ) ->
    variable_queue_batch_publish(IsPersistent, Count, fun (_N, P) -> P end, VQ).

variable_queue_batch_publish(IsPersistent, Count, PropFun, VQ) ->
    variable_queue_batch_publish(IsPersistent, 1, Count, PropFun,
                                 fun (_N) -> <<>> end, VQ).

variable_queue_batch_publish(IsPersistent, Start, Count, PropFun, PayloadFun, VQ) ->
    variable_queue_batch_publish0(IsPersistent, Start, Count, PropFun,
                                  PayloadFun, fun make_publish/4,
                                  fun rabbit_variable_queue:batch_publish/4,
                                  VQ).

variable_queue_batch_publish_delivered(IsPersistent, Count, VQ) ->
    variable_queue_batch_publish_delivered(IsPersistent, Count, fun (_N, P) -> P end, VQ).

variable_queue_batch_publish_delivered(IsPersistent, Count, PropFun, VQ) ->
    variable_queue_batch_publish_delivered(IsPersistent, 1, Count, PropFun,
                                           fun (_N) -> <<>> end, VQ).

variable_queue_batch_publish_delivered(IsPersistent, Start, Count, PropFun, PayloadFun, VQ) ->
    variable_queue_batch_publish0(IsPersistent, Start, Count, PropFun,
                                  PayloadFun, fun make_publish_delivered/4,
                                  fun rabbit_variable_queue:batch_publish_delivered/4,
                                  VQ).

variable_queue_batch_publish0(IsPersistent, Start, Count, PropFun, PayloadFun,
                              MakePubFun, PubFun, VQ) ->
    Publishes =
        [MakePubFun(IsPersistent, PayloadFun, PropFun, N)
         || N <- lists:seq(Start, Start + Count - 1)],
    Res = PubFun(Publishes, self(), noflow, VQ),
    VQ1 = pub_res(Res),
    variable_queue_wait_for_shuffling_end(VQ1).

pub_res({_, VQS}) ->
    VQS;
pub_res(VQS) ->
    VQS.

make_publish(IsPersistent, PayloadFun, PropFun, N) ->
    {rabbit_basic:message(
       rabbit_misc:r(<<>>, exchange, <<>>),
       <<>>, #'P_basic'{delivery_mode = case IsPersistent of
                                            true  -> 2;
                                            false -> 1
                                        end},
       PayloadFun(N)),
     PropFun(N, #message_properties{size = 10}),
     false}.

make_publish_delivered(IsPersistent, PayloadFun, PropFun, N) ->
    {rabbit_basic:message(
       rabbit_misc:r(<<>>, exchange, <<>>),
       <<>>, #'P_basic'{delivery_mode = case IsPersistent of
                                            true  -> 2;
                                            false -> 1
                                        end},
       PayloadFun(N)),
     PropFun(N, #message_properties{size = 10})}.

variable_queue_fetch(Count, IsPersistent, IsDelivered, Len, VQ) ->
    lists:foldl(fun (N, {VQN, AckTagsAcc}) ->
                        Rem = Len - N,
                        {{#basic_message { is_persistent = IsPersistent },
                          IsDelivered, AckTagN}, VQM} =
                            rabbit_variable_queue:fetch(true, VQN),
                        Rem = rabbit_variable_queue:len(VQM),
                        {VQM, [AckTagN | AckTagsAcc]}
                end, {VQ, []}, lists:seq(1, Count)).

variable_queue_set_ram_duration_target(Duration, VQ) ->
    variable_queue_wait_for_shuffling_end(
      rabbit_variable_queue:set_ram_duration_target(Duration, VQ)).

assert_prop(List, Prop, Value) ->
    case proplists:get_value(Prop, List)of
        Value -> ok;
        _     -> {exit, Prop, exp, Value, List}
    end.

assert_props(List, PropVals) ->
    [assert_prop(List, Prop, Value) || {Prop, Value} <- PropVals].

test_amqqueue(Durable) ->
    (rabbit_amqqueue:pseudo_queue(test_queue(), self()))
        #amqqueue { durable = Durable }.

with_fresh_variable_queue(Fun, Mode) ->
    Ref = make_ref(),
    Me = self(),
    %% Run in a separate process since rabbit_msg_store will send
    %% bump_credit messages and we want to ignore them
    spawn_link(fun() ->
                       ok = empty_test_queue(),
                       VQ = variable_queue_init(test_amqqueue(true), false),
                       S0 = variable_queue_status(VQ),
                       assert_props(S0, [{q1, 0}, {q2, 0},
                                         {delta,
                                          {delta, undefined, 0, undefined}},
                                         {q3, 0}, {q4, 0},
                                         {len, 0}]),
                       VQ1 = set_queue_mode(Mode, VQ),
                       try
                           _ = rabbit_variable_queue:delete_and_terminate(
                                 shutdown, Fun(VQ1)),
                           Me ! Ref
                       catch
                           Type:Error ->
                               Me ! {Ref, Type, Error, erlang:get_stacktrace()}
                       end
               end),
    receive
        Ref                    -> ok;
        {Ref, Type, Error, ST} -> exit({Type, Error, ST})
    end,
    passed.

set_queue_mode(Mode, VQ) ->
    VQ1 = rabbit_variable_queue:set_queue_mode(Mode, VQ),
    S1 = variable_queue_status(VQ1),
    assert_props(S1, [{mode, Mode}]),
    VQ1.

publish_and_confirm(Q, Payload, Count) ->
    Seqs = lists:seq(1, Count),
    [begin
         Msg = rabbit_basic:message(rabbit_misc:r(<<>>, exchange, <<>>),
                                    <<>>, #'P_basic'{delivery_mode = 2},
                                    Payload),
         Delivery = #delivery{mandatory = false, sender = self(),
                              confirm = true, message = Msg, msg_seq_no = Seq,
                              flow = noflow},
         _QPids = rabbit_amqqueue:deliver([Q], Delivery)
     end || Seq <- Seqs],
    wait_for_confirms(gb_sets:from_list(Seqs)).

wait_for_confirms(Unconfirmed) ->
    case gb_sets:is_empty(Unconfirmed) of
        true  -> ok;
        false -> receive {'$gen_cast', {confirm, Confirmed, _}} ->
                         wait_for_confirms(
                           rabbit_misc:gb_sets_difference(
                             Unconfirmed, gb_sets:from_list(Confirmed)))
                 after ?TIMEOUT -> exit(timeout_waiting_for_confirm)
                 end
    end.

test_variable_queue() ->
    [passed = with_fresh_variable_queue(F, default) ||
        F <- variable_queue_test_funs()],
    passed.

test_lazy_variable_queue() ->
    [passed = with_fresh_variable_queue(F, lazy) ||
        F <- variable_queue_test_funs() ++ [fun test_variable_queue_mode_change/1]],
    passed.

variable_queue_test_funs() ->
    [fun test_variable_queue_dynamic_duration_change/1,
     fun test_variable_queue_partial_segments_delta_thing/1,
     fun test_variable_queue_all_the_bits_not_covered_elsewhere1/1,
     fun test_variable_queue_all_the_bits_not_covered_elsewhere2/1,
     fun test_drop/1,
     fun test_variable_queue_fold_msg_on_disk/1,
     fun test_dropfetchwhile/1,
     fun test_dropwhile_varying_ram_duration/1,
     fun test_fetchwhile_varying_ram_duration/1,
     fun test_variable_queue_ack_limiting/1,
     fun test_variable_queue_purge/1,
     fun test_variable_queue_requeue/1,
     fun test_variable_queue_requeue_ram_beta/1,
     fun test_variable_queue_fold/1,
     fun test_variable_queue_batch_publish/1,
     fun test_variable_queue_batch_publish_delivered/1].

%% same as test_variable_queue_requeue_ram_beta but randomly changing
%% the queue mode after every step.
test_variable_queue_mode_change(VQ0) ->
    Count = rabbit_queue_index:next_segment_boundary(0)*2 + 2,
    VQ1 = variable_queue_publish(false, Count, VQ0),
    VQ2 = maybe_switch_queue_mode(VQ1),
    {VQ3, AcksR} = variable_queue_fetch(Count, false, false, Count, VQ2),
    VQ4 = maybe_switch_queue_mode(VQ3),
    {Back, Front} = lists:split(Count div 2, AcksR),
    {_, VQ5} = rabbit_variable_queue:requeue(erlang:tl(Back), VQ4),
    VQ6 = maybe_switch_queue_mode(VQ5),
    VQ7 = variable_queue_set_ram_duration_target(0, VQ6),
    VQ8 = maybe_switch_queue_mode(VQ7),
    {_, VQ9} = rabbit_variable_queue:requeue([erlang:hd(Back)], VQ8),
    VQ10 = maybe_switch_queue_mode(VQ9),
    VQ11 = requeue_one_by_one(Front, VQ10),
    VQ12 = maybe_switch_queue_mode(VQ11),
    {VQ13, AcksAll} = variable_queue_fetch(Count, false, true, Count, VQ12),
    VQ14 = maybe_switch_queue_mode(VQ13),
    {_, VQ15} = rabbit_variable_queue:ack(AcksAll, VQ14),
    VQ16 = maybe_switch_queue_mode(VQ15),
    VQ16.

maybe_switch_queue_mode(VQ) ->
    Mode = random_queue_mode(),
    set_queue_mode(Mode, VQ).

random_queue_mode() ->
    Modes = [lazy, default],
    lists:nth(random:uniform(length(Modes)), Modes).

test_variable_queue_batch_publish(VQ) ->
    Count = 10,
    VQ1 = variable_queue_batch_publish(true, Count, VQ),
    Count = rabbit_variable_queue:len(VQ1),
    VQ1.

test_variable_queue_batch_publish_delivered(VQ) ->
    Count = 10,
    VQ1 = variable_queue_batch_publish_delivered(true, Count, VQ),
    Count = rabbit_variable_queue:depth(VQ1),
    VQ1.

test_variable_queue_fold(VQ0) ->
    {PendingMsgs, RequeuedMsgs, FreshMsgs, VQ1} =
        variable_queue_with_holes(VQ0),
    Count = rabbit_variable_queue:depth(VQ1),
    Msgs = lists:sort(PendingMsgs ++ RequeuedMsgs ++ FreshMsgs),
    lists:foldl(fun (Cut, VQ2) ->
                        test_variable_queue_fold(Cut, Msgs, PendingMsgs, VQ2)
                end, VQ1, [0, 1, 2, Count div 2,
                           Count - 1, Count, Count + 1, Count * 2]).

test_variable_queue_fold(Cut, Msgs, PendingMsgs, VQ0) ->
    {Acc, VQ1} = rabbit_variable_queue:fold(
                   fun (M, _, Pending, A) ->
                           MInt = msg2int(M),
                           Pending = lists:member(MInt, PendingMsgs), %% assert
                           case MInt =< Cut of
                               true  -> {cont, [MInt | A]};
                               false -> {stop, A}
                           end
                   end, [], VQ0),
    Expected = lists:takewhile(fun (I) -> I =< Cut end, Msgs),
    Expected = lists:reverse(Acc), %% assertion
    VQ1.

msg2int(#basic_message{content = #content{ payload_fragments_rev = P}}) ->
    binary_to_term(list_to_binary(lists:reverse(P))).

ack_subset(AckSeqs, Interval, Rem) ->
    lists:filter(fun ({_Ack, N}) -> (N + Rem) rem Interval == 0 end, AckSeqs).

requeue_one_by_one(Acks, VQ) ->
    lists:foldl(fun (AckTag, VQN) ->
                        {_MsgId, VQM} = rabbit_variable_queue:requeue(
                                          [AckTag], VQN),
                        VQM
                end, VQ, Acks).

%% Create a vq with messages in q1, delta, and q3, and holes (in the
%% form of pending acks) in the latter two.
variable_queue_with_holes(VQ0) ->
    Interval = 2048, %% should match vq:IO_BATCH_SIZE
    Count = rabbit_queue_index:next_segment_boundary(0)*2 + 2 * Interval,
    Seq = lists:seq(1, Count),
    VQ1 = variable_queue_set_ram_duration_target(0, VQ0),
    VQ2 = variable_queue_publish(
            false, 1, Count,
            fun (_, P) -> P end, fun erlang:term_to_binary/1, VQ1),
    {VQ3, AcksR} = variable_queue_fetch(Count, false, false, Count, VQ2),
    Acks = lists:reverse(AcksR),
    AckSeqs = lists:zip(Acks, Seq),
    [{Subset1, _Seq1}, {Subset2, _Seq2}, {Subset3, Seq3}] =
        [lists:unzip(ack_subset(AckSeqs, Interval, I)) || I <- [0, 1, 2]],
    %% we requeue in three phases in order to exercise requeuing logic
    %% in various vq states
    {_MsgIds, VQ4} = rabbit_variable_queue:requeue(
                       Acks -- (Subset1 ++ Subset2 ++ Subset3), VQ3),
    VQ5 = requeue_one_by_one(Subset1, VQ4),
    %% by now we have some messages (and holes) in delta
    VQ6 = requeue_one_by_one(Subset2, VQ5),
    VQ7 = variable_queue_set_ram_duration_target(infinity, VQ6),
    %% add the q1 tail
    VQ8 = variable_queue_publish(
            true, Count + 1, Interval,
            fun (_, P) -> P end, fun erlang:term_to_binary/1, VQ7),
    %% assertions
    Status = variable_queue_status(VQ8),
    vq_with_holes_assertions(VQ8, proplists:get_value(mode, Status)),
    Depth = Count + Interval,
    Depth = rabbit_variable_queue:depth(VQ8),
    Len = Depth - length(Subset3),
    Len = rabbit_variable_queue:len(VQ8),
    {Seq3, Seq -- Seq3, lists:seq(Count + 1, Count + Interval), VQ8}.

vq_with_holes_assertions(VQ, default) ->
    [false =
         case V of
             {delta, _, 0, _} -> true;
             0                -> true;
             _                -> false
         end || {K, V} <- variable_queue_status(VQ),
                lists:member(K, [q1, delta, q3])];
vq_with_holes_assertions(VQ, lazy) ->
    [false =
         case V of
             {delta, _, 0, _} -> true;
             _                -> false
         end || {K, V} <- variable_queue_status(VQ),
                lists:member(K, [delta])].

test_variable_queue_requeue(VQ0) ->
    {_PendingMsgs, RequeuedMsgs, FreshMsgs, VQ1} =
        variable_queue_with_holes(VQ0),
    Msgs =
        lists:zip(RequeuedMsgs,
                  lists:duplicate(length(RequeuedMsgs), true)) ++
        lists:zip(FreshMsgs,
                  lists:duplicate(length(FreshMsgs), false)),
    VQ2 = lists:foldl(fun ({I, Requeued}, VQa) ->
                              {{M, MRequeued, _}, VQb} =
                                  rabbit_variable_queue:fetch(true, VQa),
                              Requeued = MRequeued, %% assertion
                              I = msg2int(M),       %% assertion
                              VQb
                      end, VQ1, Msgs),
    {empty, VQ3} = rabbit_variable_queue:fetch(true, VQ2),
    VQ3.

%% requeue from ram_pending_ack into q3, move to delta and then empty queue
test_variable_queue_requeue_ram_beta(VQ0) ->
    Count = rabbit_queue_index:next_segment_boundary(0)*2 + 2,
    VQ1 = variable_queue_publish(false, Count, VQ0),
    {VQ2, AcksR} = variable_queue_fetch(Count, false, false, Count, VQ1),
    {Back, Front} = lists:split(Count div 2, AcksR),
    {_, VQ3} = rabbit_variable_queue:requeue(erlang:tl(Back), VQ2),
    VQ4 = variable_queue_set_ram_duration_target(0, VQ3),
    {_, VQ5} = rabbit_variable_queue:requeue([erlang:hd(Back)], VQ4),
    VQ6 = requeue_one_by_one(Front, VQ5),
    {VQ7, AcksAll} = variable_queue_fetch(Count, false, true, Count, VQ6),
    {_, VQ8} = rabbit_variable_queue:ack(AcksAll, VQ7),
    VQ8.

test_variable_queue_purge(VQ0) ->
    LenDepth = fun (VQ) ->
                       {rabbit_variable_queue:len(VQ),
                        rabbit_variable_queue:depth(VQ)}
               end,
    VQ1         = variable_queue_publish(false, 10, VQ0),
    {VQ2, Acks} = variable_queue_fetch(6, false, false, 10, VQ1),
    {4, VQ3}    = rabbit_variable_queue:purge(VQ2),
    {0, 6}      = LenDepth(VQ3),
    {_, VQ4}    = rabbit_variable_queue:requeue(lists:sublist(Acks, 2), VQ3),
    {2, 6}      = LenDepth(VQ4),
    VQ5         = rabbit_variable_queue:purge_acks(VQ4),
    {2, 2}      = LenDepth(VQ5),
    VQ5.

test_variable_queue_ack_limiting(VQ0) ->
    %% start by sending in a bunch of messages
    Len = 1024,
    VQ1 = variable_queue_publish(false, Len, VQ0),

    %% squeeze and relax queue
    Churn = Len div 32,
    VQ2 = publish_fetch_and_ack(Churn, Len, VQ1),

    %% update stats for duration
    {_Duration, VQ3} = rabbit_variable_queue:ram_duration(VQ2),

    %% fetch half the messages
    {VQ4, _AckTags} = variable_queue_fetch(Len div 2, false, false, Len, VQ3),

    VQ5 = check_variable_queue_status(
            VQ4, [{len,                         Len div 2},
                  {messages_unacknowledged_ram, Len div 2},
                  {messages_ready_ram,          Len div 2},
                  {messages_ram,                Len}]),

    %% ensure all acks go to disk on 0 duration target
    VQ6 = check_variable_queue_status(
            variable_queue_set_ram_duration_target(0, VQ5),
            [{len,                         Len div 2},
             {target_ram_count,            0},
             {messages_unacknowledged_ram, 0},
             {messages_ready_ram,          0},
             {messages_ram,                0}]),

    VQ6.

test_drop(VQ0) ->
    %% start by sending a messages
    VQ1 = variable_queue_publish(false, 1, VQ0),
    %% drop message with AckRequired = true
    {{MsgId, AckTag}, VQ2} = rabbit_variable_queue:drop(true, VQ1),
    true = rabbit_variable_queue:is_empty(VQ2),
    true = AckTag =/= undefinded,
    %% drop again -> empty
    {empty, VQ3} = rabbit_variable_queue:drop(false, VQ2),
    %% requeue
    {[MsgId], VQ4} = rabbit_variable_queue:requeue([AckTag], VQ3),
    %% drop message with AckRequired = false
    {{MsgId, undefined}, VQ5} = rabbit_variable_queue:drop(false, VQ4),
    true = rabbit_variable_queue:is_empty(VQ5),
    VQ5.

test_dropfetchwhile(VQ0) ->
    Count = 10,

    %% add messages with sequential expiry
    VQ1 = variable_queue_publish(
            false, 1, Count,
            fun (N, Props) -> Props#message_properties{expiry = N} end,
            fun erlang:term_to_binary/1, VQ0),

    %% fetch the first 5 messages
    {#message_properties{expiry = 6}, {Msgs, AckTags}, VQ2} =
        rabbit_variable_queue:fetchwhile(
          fun (#message_properties{expiry = Expiry}) -> Expiry =< 5 end,
          fun (Msg, AckTag, {MsgAcc, AckAcc}) ->
                  {[Msg | MsgAcc], [AckTag | AckAcc]}
          end, {[], []}, VQ1),
    true = lists:seq(1, 5) == [msg2int(M) || M <- lists:reverse(Msgs)],

    %% requeue them
    {_MsgIds, VQ3} = rabbit_variable_queue:requeue(AckTags, VQ2),

    %% drop the first 5 messages
    {#message_properties{expiry = 6}, VQ4} =
        rabbit_variable_queue:dropwhile(
          fun (#message_properties {expiry = Expiry}) -> Expiry =< 5 end, VQ3),

    %% fetch 5
    VQ5 = lists:foldl(fun (N, VQN) ->
                              {{Msg, _, _}, VQM} =
                                  rabbit_variable_queue:fetch(false, VQN),
                              true = msg2int(Msg) == N,
                              VQM
                      end, VQ4, lists:seq(6, Count)),

    %% should be empty now
    true = rabbit_variable_queue:is_empty(VQ5),

    VQ5.

test_dropwhile_varying_ram_duration(VQ0) ->
    test_dropfetchwhile_varying_ram_duration(
      fun (VQ1) ->
              {_, VQ2} = rabbit_variable_queue:dropwhile(
                           fun (_) -> false end, VQ1),
              VQ2
      end, VQ0).

test_fetchwhile_varying_ram_duration(VQ0) ->
    test_dropfetchwhile_varying_ram_duration(
      fun (VQ1) ->
              {_, ok, VQ2} = rabbit_variable_queue:fetchwhile(
                               fun (_) -> false end,
                               fun (_, _, A) -> A end,
                               ok, VQ1),
              VQ2
      end, VQ0).

test_dropfetchwhile_varying_ram_duration(Fun, VQ0) ->
    VQ1 = variable_queue_publish(false, 1, VQ0),
    VQ2 = variable_queue_set_ram_duration_target(0, VQ1),
    VQ3 = Fun(VQ2),
    VQ4 = variable_queue_set_ram_duration_target(infinity, VQ3),
    VQ5 = variable_queue_publish(false, 1, VQ4),
    VQ6 = Fun(VQ5),
    VQ6.

test_variable_queue_dynamic_duration_change(VQ0) ->
    SegmentSize = rabbit_queue_index:next_segment_boundary(0),

    %% start by sending in a couple of segments worth
    Len = 2*SegmentSize,
    VQ1 = variable_queue_publish(false, Len, VQ0),
    %% squeeze and relax queue
    Churn = Len div 32,
    VQ2 = publish_fetch_and_ack(Churn, Len, VQ1),

    {Duration, VQ3} = rabbit_variable_queue:ram_duration(VQ2),
    VQ7 = lists:foldl(
            fun (Duration1, VQ4) ->
                    {_Duration, VQ5} = rabbit_variable_queue:ram_duration(VQ4),
                    VQ6 = variable_queue_set_ram_duration_target(
                            Duration1, VQ5),
                    publish_fetch_and_ack(Churn, Len, VQ6)
            end, VQ3, [Duration / 4, 0, Duration / 4, infinity]),

    %% drain
    {VQ8, AckTags} = variable_queue_fetch(Len, false, false, Len, VQ7),
    {_Guids, VQ9} = rabbit_variable_queue:ack(AckTags, VQ8),
    {empty, VQ10} = rabbit_variable_queue:fetch(true, VQ9),

    VQ10.

publish_fetch_and_ack(0, _Len, VQ0) ->
    VQ0;
publish_fetch_and_ack(N, Len, VQ0) ->
    VQ1 = variable_queue_publish(false, 1, VQ0),
    {{_Msg, false, AckTag}, VQ2} = rabbit_variable_queue:fetch(true, VQ1),
    Len = rabbit_variable_queue:len(VQ2),
    {_Guids, VQ3} = rabbit_variable_queue:ack([AckTag], VQ2),
    publish_fetch_and_ack(N-1, Len, VQ3).

test_variable_queue_partial_segments_delta_thing(VQ0) ->
    SegmentSize = rabbit_queue_index:next_segment_boundary(0),
    HalfSegment = SegmentSize div 2,
    OneAndAHalfSegment = SegmentSize + HalfSegment,
    VQ1 = variable_queue_publish(true, OneAndAHalfSegment, VQ0),
    {_Duration, VQ2} = rabbit_variable_queue:ram_duration(VQ1),
    VQ3 = check_variable_queue_status(
            variable_queue_set_ram_duration_target(0, VQ2),
            %% one segment in q3, and half a segment in delta
            [{delta, {delta, SegmentSize, HalfSegment, OneAndAHalfSegment}},
             {q3, SegmentSize},
             {len, SegmentSize + HalfSegment}]),
    VQ4 = variable_queue_set_ram_duration_target(infinity, VQ3),
    VQ5 = check_variable_queue_status(
            variable_queue_publish(true, 1, VQ4),
            %% one alpha, but it's in the same segment as the deltas
            [{q1, 1},
             {delta, {delta, SegmentSize, HalfSegment, OneAndAHalfSegment}},
             {q3, SegmentSize},
             {len, SegmentSize + HalfSegment + 1}]),
    {VQ6, AckTags} = variable_queue_fetch(SegmentSize, true, false,
                                          SegmentSize + HalfSegment + 1, VQ5),
    VQ7 = check_variable_queue_status(
            VQ6,
            %% the half segment should now be in q3
            [{q1, 1},
             {delta, {delta, undefined, 0, undefined}},
             {q3, HalfSegment},
             {len, HalfSegment + 1}]),
    {VQ8, AckTags1} = variable_queue_fetch(HalfSegment + 1, true, false,
                                           HalfSegment + 1, VQ7),
    {_Guids, VQ9} = rabbit_variable_queue:ack(AckTags ++ AckTags1, VQ8),
    %% should be empty now
    {empty, VQ10} = rabbit_variable_queue:fetch(true, VQ9),
    VQ10.

check_variable_queue_status(VQ0, Props) ->
    VQ1 = variable_queue_wait_for_shuffling_end(VQ0),
    S = variable_queue_status(VQ1),
    assert_props(S, Props),
    VQ1.

variable_queue_status(VQ) ->
    Keys = rabbit_backing_queue:info_keys() -- [backing_queue_status],
    [{K, rabbit_variable_queue:info(K, VQ)} || K <- Keys] ++
        rabbit_variable_queue:info(backing_queue_status, VQ).

variable_queue_wait_for_shuffling_end(VQ) ->
    case credit_flow:blocked() of
        false -> VQ;
        true  -> receive
                     {bump_credit, Msg} ->
                         credit_flow:handle_bump_msg(Msg),
                         variable_queue_wait_for_shuffling_end(
                           rabbit_variable_queue:resume(VQ))
                 end
    end.

test_variable_queue_all_the_bits_not_covered_elsewhere1(VQ0) ->
    Count = 2 * rabbit_queue_index:next_segment_boundary(0),
    VQ1 = variable_queue_publish(true, Count, VQ0),
    VQ2 = variable_queue_publish(false, Count, VQ1),
    VQ3 = variable_queue_set_ram_duration_target(0, VQ2),
    {VQ4, _AckTags}  = variable_queue_fetch(Count, true, false,
                                            Count + Count, VQ3),
    {VQ5, _AckTags1} = variable_queue_fetch(Count, false, false,
                                            Count, VQ4),
    _VQ6 = rabbit_variable_queue:terminate(shutdown, VQ5),
    VQ7 = variable_queue_init(test_amqqueue(true), true),
    {{_Msg1, true, _AckTag1}, VQ8} = rabbit_variable_queue:fetch(true, VQ7),
    Count1 = rabbit_variable_queue:len(VQ8),
    VQ9 = variable_queue_publish(false, 1, VQ8),
    VQ10 = variable_queue_set_ram_duration_target(0, VQ9),
    {VQ11, _AckTags2} = variable_queue_fetch(Count1, true, true, Count, VQ10),
    {VQ12, _AckTags3} = variable_queue_fetch(1, false, false, 1, VQ11),
    VQ12.

test_variable_queue_all_the_bits_not_covered_elsewhere2(VQ0) ->
    VQ1 = variable_queue_set_ram_duration_target(0, VQ0),
    VQ2 = variable_queue_publish(false, 4, VQ1),
    {VQ3, AckTags} = variable_queue_fetch(2, false, false, 4, VQ2),
    {_Guids, VQ4} =
        rabbit_variable_queue:requeue(AckTags, VQ3),
    VQ5 = rabbit_variable_queue:timeout(VQ4),
    _VQ6 = rabbit_variable_queue:terminate(shutdown, VQ5),
    VQ7 = variable_queue_init(test_amqqueue(true), true),
    {empty, VQ8} = rabbit_variable_queue:fetch(false, VQ7),
    VQ8.

test_variable_queue_fold_msg_on_disk(VQ0) ->
    VQ1 = variable_queue_publish(true, 1, VQ0),
    {VQ2, AckTags} = variable_queue_fetch(1, true, false, 1, VQ1),
    {ok, VQ3} = rabbit_variable_queue:ackfold(fun (_M, _A, ok) -> ok end,
                                              ok, VQ2, AckTags),
    VQ3.

test_queue_recover() ->
    Count = 2 * rabbit_queue_index:next_segment_boundary(0),
    {new, #amqqueue { pid = QPid, name = QName } = Q} =
        rabbit_amqqueue:declare(test_queue(), true, false, [], none),
    publish_and_confirm(Q, <<>>, Count),

    [{_, SupPid, _, _}] = supervisor:which_children(rabbit_amqqueue_sup_sup),
    exit(SupPid, kill),
    exit(QPid, kill),
    MRef = erlang:monitor(process, QPid),
    receive {'DOWN', MRef, process, QPid, _Info} -> ok
    after 10000 -> exit(timeout_waiting_for_queue_death)
    end,
    rabbit_amqqueue:stop(),
    rabbit_amqqueue:start(rabbit_amqqueue:recover()),
    {ok, Limiter} = rabbit_limiter:start_link(no_id),
    rabbit_amqqueue:with_or_die(
      QName,
      fun (Q1 = #amqqueue { pid = QPid1 }) ->
              CountMinusOne = Count - 1,
              {ok, CountMinusOne, {QName, QPid1, _AckTag, true, _Msg}} =
                  rabbit_amqqueue:basic_get(Q1, self(), false, Limiter),
              exit(QPid1, shutdown),
              VQ1 = variable_queue_init(Q, true),
              {{_Msg1, true, _AckTag1}, VQ2} =
                  rabbit_variable_queue:fetch(true, VQ1),
              CountMinusOne = rabbit_variable_queue:len(VQ2),
              _VQ3 = rabbit_variable_queue:delete_and_terminate(shutdown, VQ2),
              rabbit_amqqueue:internal_delete(QName)
      end),
    passed.

test_variable_queue_delete_msg_store_files_callback() ->
    ok = restart_msg_store_empty(),
    {new, #amqqueue { pid = QPid, name = QName } = Q} =
        rabbit_amqqueue:declare(test_queue(), true, false, [], none),
    Payload = <<0:8388608>>, %% 1MB
    Count = 30,
    publish_and_confirm(Q, Payload, Count),

    rabbit_amqqueue:set_ram_duration_target(QPid, 0),

    {ok, Limiter} = rabbit_limiter:start_link(no_id),

    CountMinusOne = Count - 1,
    {ok, CountMinusOne, {QName, QPid, _AckTag, false, _Msg}} =
        rabbit_amqqueue:basic_get(Q, self(), true, Limiter),
    {ok, CountMinusOne} = rabbit_amqqueue:purge(Q),

    %% give the queue a second to receive the close_fds callback msg
    timer:sleep(1000),

    rabbit_amqqueue:delete(Q, false, false),
    passed.

test_configurable_server_properties() ->
    %% List of the names of the built-in properties do we expect to find
    BuiltInPropNames = [<<"product">>, <<"version">>, <<"platform">>,
                        <<"copyright">>, <<"information">>],

    Protocol = rabbit_framing_amqp_0_9_1,

    %% Verify that the built-in properties are initially present
    ActualPropNames = [Key || {Key, longstr, _} <-
                                  rabbit_reader:server_properties(Protocol)],
    true = lists:all(fun (X) -> lists:member(X, ActualPropNames) end,
                     BuiltInPropNames),

    %% Get the initial server properties configured in the environment
    {ok, ServerProperties} = application:get_env(rabbit, server_properties),

    %% Helper functions
    ConsProp = fun (X) -> application:set_env(rabbit,
                                              server_properties,
                                              [X | ServerProperties]) end,
    IsPropPresent =
        fun (X) ->
                lists:member(X, rabbit_reader:server_properties(Protocol))
        end,

    %% Add a wholly new property of the simplified {KeyAtom, StringValue} form
    NewSimplifiedProperty = {NewHareKey, NewHareVal} = {hare, "soup"},
    ConsProp(NewSimplifiedProperty),
    %% Do we find hare soup, appropriately formatted in the generated properties?
    ExpectedHareImage = {list_to_binary(atom_to_list(NewHareKey)),
                         longstr,
                         list_to_binary(NewHareVal)},
    true = IsPropPresent(ExpectedHareImage),

    %% Add a wholly new property of the {BinaryKey, Type, Value} form
    %% and check for it
    NewProperty = {<<"new-bin-key">>, signedint, -1},
    ConsProp(NewProperty),
    %% Do we find the new property?
    true = IsPropPresent(NewProperty),

    %% Add a property that clobbers a built-in, and verify correct clobbering
    {NewVerKey, NewVerVal} = NewVersion = {version, "X.Y.Z."},
    {BinNewVerKey, BinNewVerVal} = {list_to_binary(atom_to_list(NewVerKey)),
                                    list_to_binary(NewVerVal)},
    ConsProp(NewVersion),
    ClobberedServerProps = rabbit_reader:server_properties(Protocol),
    %% Is the clobbering insert present?
    true = IsPropPresent({BinNewVerKey, longstr, BinNewVerVal}),
    %% Is the clobbering insert the only thing with the clobbering key?
    [{BinNewVerKey, longstr, BinNewVerVal}] =
        [E || {K, longstr, _V} = E <- ClobberedServerProps, K =:= BinNewVerKey],

    application:set_env(rabbit, server_properties, ServerProperties),
    passed.

nop(_) -> ok.
nop(_, _) -> ok.

test_memory_high_watermark() ->
    %% set vm memory high watermark
    HWM = vm_memory_monitor:get_vm_memory_high_watermark(),
    %% this will trigger an alarm
    ok = control_action(set_vm_memory_high_watermark, ["absolute", "2000"]),
    [{{resource_limit,memory,_},[]}] = rabbit_alarm:get_alarms(),
    %% reset
    ok = control_action(set_vm_memory_high_watermark, [float_to_list(HWM)]),

    passed.

set_disk_free_limit_command_test() ->
    ok = control_action(set_disk_free_limit, ["2000kiB"]),
    2048000 = rabbit_disk_monitor:get_disk_free_limit(),
    ok = control_action(set_disk_free_limit, ["mem_relative", "0.2"]),
    ExpectedLimit = 0.2 * vm_memory_monitor:get_total_memory(),
    % Total memory is unstable, so checking order
    true = ExpectedLimit/rabbit_disk_monitor:get_disk_free_limit() < 1.2,
    true = ExpectedLimit/rabbit_disk_monitor:get_disk_free_limit() > 0.98,
    ok = control_action(set_disk_free_limit, ["50MB"]),
    passed.

disk_monitor_test() ->
    %% Issue: rabbitmq-server #91
    %% os module could be mocked using 'unstick', however it may have undesired
    %% side effects in following tests. Thus, we mock at rabbit_misc level
    ok = meck:new(rabbit_misc, [passthrough]),
    ok = meck:expect(rabbit_misc, os_cmd, fun(_) -> "\n" end),
    ok = rabbit_sup:stop_child(rabbit_disk_monitor_sup),
    ok = rabbit_sup:start_delayed_restartable_child(rabbit_disk_monitor, [1000]),
    meck:unload(rabbit_misc),
    passed.

%%% While this test uses only a single node, it's started using
%%% the multi-node test framework. The reason for this is that resource
%%% alarm is being set as a part of the test, and stopping a node is
%%% easier than bringing the standalone-tests node into a healthy state.
%%% Initialization is done in a group functions so they later can be
%%% moved to rabbit_test_configs if needed.
disconnect_detected_during_alarm_with() ->
    [fun(Cfg) -> rabbit_test_configs:start_nodes(Cfg, [a]) end
    , fun([ACfg]) ->
              rabbit_test_configs:rabbitmqctl(ACfg, "set_vm_memory_high_watermark 0.000000001"),
              [ACfg]
      end
    , fun([ACfg]) ->
              Port = pget(port, ACfg),
              Heartbeat = 1,
              {ok, Conn} = amqp_connection:start(#amqp_params_network{port = Port,
                                                                      heartbeat = Heartbeat}),
              {ok, Channel} = amqp_connection:open_channel(Conn),
              [[{heartbeat, Heartbeat}, {connection, Conn}, {channel, Channel} | ACfg]]
      end
    ].

disconnect_detected_during_alarm([ACfg]) ->
    Conn = pget(connection, ACfg),
    amqp_connection:register_blocked_handler(Conn, self()),
    Ch = pget(channel, ACfg),
    Publish = #'basic.publish'{routing_key = <<"nowhere-to-go">>},
    amqp_channel:cast(Ch, Publish, #amqp_msg{payload = <<"foobar">>}),
    receive
        % Check that connection was indeed blocked
        #'connection.blocked'{} -> ok
    after
        1000 -> exit(connection_was_not_blocked)
    end,

    %% Connection is blocked, now we should forcefully kill it
    {'EXIT', _} = (catch amqp_connection:close(Conn, 10)),

    ListConnections =
        fun() ->
                rpc:call(pget(node, ACfg), rabbit_networking, connection_info_all, [])
        end,

    %% We've already disconnected, but blocked connection still should still linger on.
    [SingleConn] = ListConnections(),
    blocked = pget(state, SingleConn),

    %% It should definitely go away after 2 heartbeat intervals.
    timer:sleep(round(2.5 * 1000 * pget(heartbeat, ACfg))),
    [] = ListConnections(),

    passed.

<<<<<<< HEAD

rabbitmqctl_list_consumers(Config) ->
    StdOut = rabbit_test_configs:rabbitmqctl(Config, "list_consumers"),
    [<<"Listing consumers", _/binary>> | ConsumerRows] = re:split(StdOut, <<"\n">>, [trim]),
    CTags = [ lists:nth(3, re:split(Row, <<"\t">>)) || Row <- ConsumerRows ],
    CTags.

list_consumers_sanity_check_with() ->
    start_and_connect_a.

list_consumers_sanity_check([ACfg]) ->
    Chan = pget(channel, ACfg),
    %% this queue is not cleaned up because the entire node is
    %% reset between tests
    QName = <<"list_consumers_q">>,
    #'queue.declare_ok'{} = amqp_channel:call(Chan, #'queue.declare'{queue = QName}),

    %% No consumers even if we have some queues
    ?assertEqual([], rabbitmqctl_list_consumers(ACfg)),

    %% Several consumers on single channel should be correctly reported
    #'basic.consume_ok'{consumer_tag = CTag1} = amqp_channel:call(Chan, #'basic.consume'{queue = QName}),
    #'basic.consume_ok'{consumer_tag = CTag2} = amqp_channel:call(Chan, #'basic.consume'{queue = QName}),
    ?assertEqual(lists:sort([CTag1, CTag2]),
                 lists:sort(rabbitmqctl_list_consumers(ACfg))),

    %% `rabbitmqctl report` shares some code with `list_consumers`, so check that it also reports both channels
    ReportStdOut = rabbit_test_configs:rabbitmqctl(ACfg, "list_consumers"),
    ReportLines = re:split(ReportStdOut, <<"\n">>, [trim]),
    ReportCTags = [lists:nth(3, re:split(Row, <<"\t">>)) || <<"list_consumers_q", _/binary>> = Row <- ReportLines],
    ?assertEqual(lists:sort([CTag1, CTag2]),
                 lists:sort(ReportCTags)),
=======
list_queues_online_and_offline_with() ->
    cluster_ab.

list_queues_online_and_offline([ACfg, BCfg]) ->
    ACh = pget(channel, ACfg),
    %% Node B will be stopped
    BCh = pget(channel, BCfg),
    #'queue.declare_ok'{} = amqp_channel:call(ACh, #'queue.declare'{queue = <<"q_a_1">>, durable = true}),
    #'queue.declare_ok'{} = amqp_channel:call(ACh, #'queue.declare'{queue = <<"q_a_2">>, durable = true}),
    #'queue.declare_ok'{} = amqp_channel:call(BCh, #'queue.declare'{queue = <<"q_b_1">>, durable = true}),
    #'queue.declare_ok'{} = amqp_channel:call(BCh, #'queue.declare'{queue = <<"q_b_2">>, durable = true}),

    rabbit_test_configs:rabbitmqctl(BCfg, "stop"),

    GotUp = lists:sort(rabbit_test_configs:rabbitmqctl_list(ACfg, "list_queues --online name")),
    ExpectUp = [[<<"q_a_1">>], [<<"q_a_2">>]],
    ?assertEqual(ExpectUp, GotUp),

    GotDown = lists:sort(rabbit_test_configs:rabbitmqctl_list(ACfg, "list_queues --offline name")),
    ExpectDown = [[<<"q_b_1">>], [<<"q_b_2">>]],
    ?assertEqual(ExpectDown, GotDown),

    GotAll = lists:sort(rabbit_test_configs:rabbitmqctl_list(ACfg, "list_queues name")),
    ExpectAll = ExpectUp ++ ExpectDown,
    ?assertEqual(ExpectAll, GotAll),

>>>>>>> f3e56f7f
    ok.<|MERGE_RESOLUTION|>--- conflicted
+++ resolved
@@ -3480,8 +3480,6 @@
 
     passed.
 
-<<<<<<< HEAD
-
 rabbitmqctl_list_consumers(Config) ->
     StdOut = rabbit_test_configs:rabbitmqctl(Config, "list_consumers"),
     [<<"Listing consumers", _/binary>> | ConsumerRows] = re:split(StdOut, <<"\n">>, [trim]),
@@ -3513,7 +3511,7 @@
     ReportCTags = [lists:nth(3, re:split(Row, <<"\t">>)) || <<"list_consumers_q", _/binary>> = Row <- ReportLines],
     ?assertEqual(lists:sort([CTag1, CTag2]),
                  lists:sort(ReportCTags)),
-=======
+
 list_queues_online_and_offline_with() ->
     cluster_ab.
 
@@ -3540,5 +3538,4 @@
     ExpectAll = ExpectUp ++ ExpectDown,
     ?assertEqual(ExpectAll, GotAll),
 
->>>>>>> f3e56f7f
     ok.