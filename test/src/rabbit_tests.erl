%% The contents of this file are subject to the Mozilla Public License
%% Version 1.1 (the "License"); you may not use this file except in
%% compliance with the License. You may obtain a copy of the License
%% at http://www.mozilla.org/MPL/
%%
%% Software distributed under the License is distributed on an "AS IS"
%% basis, WITHOUT WARRANTY OF ANY KIND, either express or implied. See
%% the License for the specific language governing rights and
%% limitations under the License.
%%
%% The Original Code is RabbitMQ.
%%
%% The Initial Developer of the Original Code is GoPivotal, Inc.
%% Copyright (c) 2007-2015 Pivotal Software, Inc.  All rights reserved.
%%
-module(rabbit_tests).

-compile([export_all]).

-export([all_tests/0]).

-import(rabbit_misc, [pget/2]).

-include_lib("amqp_client/include/amqp_client.hrl").
-include_lib("kernel/include/file.hrl").
-include_lib("eunit/include/eunit.hrl").

-define(PERSISTENT_MSG_STORE, msg_store_persistent).
-define(TRANSIENT_MSG_STORE,  msg_store_transient).
-define(CLEANUP_QUEUE_NAME, <<"cleanup-queue">>).
-define(TIMEOUT, 30000).

all_tests() ->
    try
        all_tests0()
    catch
        Type:Error ->
            rabbit_misc:format(
              "Tests failed~nError: {~p, ~p}~nStack trace:~n~p~n",
              [Type, Error, erlang:get_stacktrace()])
    end.

all_tests0() ->
    ok = truncate:test(),
    ok = supervisor2_tests:test_all(),
    passed = gm_tests:all_tests(),
    passed = mirrored_supervisor_tests:all_tests(),
    application:set_env(rabbit, file_handles_high_watermark, 10),
    ok = file_handle_cache:set_limit(10),
    passed = test_version_equivalance(),
    passed = test_file_handle_cache(),
    %% these tests take a lot of time to run, make
    %% this makes disabling them less error prone than commenting
    %% the line out
    case os:getenv("SKIP_BACKING_QUEUE_TESTS") of
        false -> passed = test_backing_queue();
        _Val  -> ok
    end,
    passed = test_rabbit_basic_header_handling(),
    passed = test_priority_queue(),
    passed = test_pg_local(),
    passed = test_unfold(),
    passed = test_pmerge(),
    passed = test_plmerge(),
    passed = test_supervisor_delayed_restart(),
    passed = test_table_codec(),
    passed = test_content_framing(),
    passed = test_content_transcoding(),
    passed = test_topic_matching(),
    passed = test_log_management(),
    passed = test_app_management(),
    passed = test_log_management_during_startup(),
    passed = test_ch_statistics(),
    passed = test_head_message_timestamp_statistic(),
    passed = test_arguments_parser(),
    passed = test_dynamic_mirroring(),
    passed = test_user_management(),
    passed = test_runtime_parameters(),
    passed = test_policy_validation(),
    passed = test_policy_opts_validation(),
    passed = test_ha_policy_validation(),
    passed = test_queue_master_location_policy_validation(),
    passed = test_queue_modes_policy_validation(),
    passed = test_server_status(),
    passed = rabbit_ctl_timeout_tests:all_tests(),
    passed = test_amqp_connection_refusal(),
    passed = test_confirms(),
    passed = test_with_state(),
    passed = test_mcall(),
    passed =
        do_if_secondary_node(
          fun run_cluster_dependent_tests/1,
          fun (SecondaryNode) ->
                  io:format("Skipping cluster dependent tests with node ~p~n",
                            [SecondaryNode]),
                  passed
          end),
    passed = test_configurable_server_properties(),
    passed = vm_memory_monitor_tests:all_tests(),
    passed = credit_flow_test:test_credit_flow_settings(),
    passed = test_memory_high_watermark(),
    passed = on_disk_store_tunable_parameter_validation_test:test_msg_store_parameter_validation(),
    passed = password_hashing_tests:test_password_hashing(),
    passed = credit_flow_test:test_credit_flow_settings(),
    passed = set_disk_free_limit_command_test(),
    passed =
        do_if_meck_enabled(
          fun disk_monitor_test/0,
          fun () ->
                  io:format("Skipping meck dependent tests ~n"),
                  passed
          end),
    passed = rabbit_resource_monitor_misc_test:test_parse_information_unit(),
    passed.

do_if_secondary_node(Up, Down) ->
    SecondaryNode = rabbit_nodes:make("hare"),

    case net_adm:ping(SecondaryNode) of
        pong -> Up(SecondaryNode);
        pang -> Down(SecondaryNode)
    end.

do_if_meck_enabled(Enabled, Disabled) ->
    case code:which(meck) of
        non_existing -> Disabled();
        _ -> Enabled()
    end.

maybe_run_cluster_dependent_tests() ->
    do_if_secondary_node(
      fun (SecondaryNode) ->
              passed = run_cluster_dependent_tests(SecondaryNode)
      end,
      fun (SecondaryNode) ->
              io:format("Skipping cluster dependent tests with node ~p~n",
                        [SecondaryNode])
      end).

run_cluster_dependent_tests(SecondaryNode) ->
    io:format("Running cluster dependent tests with node ~p~n", [SecondaryNode]),
    passed = test_delegates_async(SecondaryNode),
    passed = test_delegates_sync(SecondaryNode),
    passed = test_queue_cleanup(SecondaryNode),
    passed = test_declare_on_dead_queue(SecondaryNode),
    passed = test_refresh_events(SecondaryNode),

    %% we now run the tests remotely, so that code coverage on the
    %% local node picks up more of the delegate
    Node = node(),
    Self = self(),
    Remote = spawn(SecondaryNode,
                   fun () -> Rs = [ test_delegates_async(Node),
                                    test_delegates_sync(Node),
                                    test_queue_cleanup(Node),
                                    test_declare_on_dead_queue(Node),
                                    test_refresh_events(Node) ],
                             Self ! {self(), Rs}
                   end),
    receive
        {Remote, Result} ->
            Result = lists:duplicate(length(Result), passed)
    after 30000 ->
            throw(timeout)
    end,

    passed.

test_version_equivalance() ->
    true = rabbit_misc:version_minor_equivalent("3.0.0", "3.0.0"),
    true = rabbit_misc:version_minor_equivalent("3.0.0", "3.0.1"),
    true = rabbit_misc:version_minor_equivalent("%%VSN%%", "%%VSN%%"),
    false = rabbit_misc:version_minor_equivalent("3.0.0", "3.1.0"),
    false = rabbit_misc:version_minor_equivalent("3.0.0", "3.0"),
    false = rabbit_misc:version_minor_equivalent("3.0.0", "3.0.0.1"),
    false = rabbit_misc:version_minor_equivalent("3.0.0", "3.0.foo"),
    passed.

test_rabbit_basic_header_handling() ->
    passed = write_table_with_invalid_existing_type_test(),
    passed = invalid_existing_headers_test(),
    passed = disparate_invalid_header_entries_accumulate_separately_test(),
    passed = corrupt_or_invalid_headers_are_overwritten_test(),
    passed = invalid_same_header_entry_accumulation_test(),
    passed.

-define(XDEATH_TABLE,
        [{<<"reason">>,       longstr,   <<"blah">>},
         {<<"queue">>,        longstr,   <<"foo.bar.baz">>},
         {<<"exchange">>,     longstr,   <<"my-exchange">>},
         {<<"routing-keys">>, array,     []}]).

-define(ROUTE_TABLE, [{<<"redelivered">>, bool, <<"true">>}]).

-define(BAD_HEADER(K), {<<K>>, longstr, <<"bad ", K>>}).
-define(BAD_HEADER2(K, Suf), {<<K>>, longstr, <<"bad ", K, Suf>>}).
-define(FOUND_BAD_HEADER(K), {<<K>>, array, [{longstr, <<"bad ", K>>}]}).

write_table_with_invalid_existing_type_test() ->
    prepend_check(<<"header1">>, ?XDEATH_TABLE, [?BAD_HEADER("header1")]),
    passed.

invalid_existing_headers_test() ->
    Headers =
        prepend_check(<<"header2">>, ?ROUTE_TABLE, [?BAD_HEADER("header2")]),
    {array, [{table, ?ROUTE_TABLE}]} =
        rabbit_misc:table_lookup(Headers, <<"header2">>),
    passed.

disparate_invalid_header_entries_accumulate_separately_test() ->
    BadHeaders = [?BAD_HEADER("header2")],
    Headers = prepend_check(<<"header2">>, ?ROUTE_TABLE, BadHeaders),
    Headers2 = prepend_check(<<"header1">>, ?XDEATH_TABLE,
                             [?BAD_HEADER("header1") | Headers]),
    {table, [?FOUND_BAD_HEADER("header1"),
             ?FOUND_BAD_HEADER("header2")]} =
        rabbit_misc:table_lookup(Headers2, ?INVALID_HEADERS_KEY),
    passed.

corrupt_or_invalid_headers_are_overwritten_test() ->
    Headers0 = [?BAD_HEADER("header1"),
                ?BAD_HEADER("x-invalid-headers")],
    Headers1 = prepend_check(<<"header1">>, ?XDEATH_TABLE, Headers0),
    {table,[?FOUND_BAD_HEADER("header1"),
            ?FOUND_BAD_HEADER("x-invalid-headers")]} =
        rabbit_misc:table_lookup(Headers1, ?INVALID_HEADERS_KEY),
    passed.

invalid_same_header_entry_accumulation_test() ->
    BadHeader1 = ?BAD_HEADER2("header1", "a"),
    Headers = prepend_check(<<"header1">>, ?ROUTE_TABLE, [BadHeader1]),
    Headers2 = prepend_check(<<"header1">>, ?ROUTE_TABLE,
                             [?BAD_HEADER2("header1", "b") | Headers]),
    {table, InvalidHeaders} =
        rabbit_misc:table_lookup(Headers2, ?INVALID_HEADERS_KEY),
    {array, [{longstr,<<"bad header1b">>},
             {longstr,<<"bad header1a">>}]} =
        rabbit_misc:table_lookup(InvalidHeaders, <<"header1">>),
    passed.

prepend_check(HeaderKey, HeaderTable, Headers) ->
    Headers1 = rabbit_basic:prepend_table_header(
                 HeaderKey, HeaderTable, Headers),
    {table, Invalid} =
        rabbit_misc:table_lookup(Headers1, ?INVALID_HEADERS_KEY),
    {Type, Value} = rabbit_misc:table_lookup(Headers, HeaderKey),
    {array, [{Type, Value} | _]} =
        rabbit_misc:table_lookup(Invalid, HeaderKey),
    Headers1.

test_priority_queue() ->

    false = priority_queue:is_queue(not_a_queue),

    %% empty Q
    Q = priority_queue:new(),
    {true, true, 0, [], []} = test_priority_queue(Q),

    %% 1-4 element no-priority Q
    true = lists:all(fun (X) -> X =:= passed end,
                     lists:map(fun test_simple_n_element_queue/1,
                               lists:seq(1, 4))),

    %% 1-element priority Q
    Q1 = priority_queue:in(foo, 1, priority_queue:new()),
    {true, false, 1, [{1, foo}], [foo]} =
        test_priority_queue(Q1),

    %% 2-element same-priority Q
    Q2 = priority_queue:in(bar, 1, Q1),
    {true, false, 2, [{1, foo}, {1, bar}], [foo, bar]} =
        test_priority_queue(Q2),

    %% 2-element different-priority Q
    Q3 = priority_queue:in(bar, 2, Q1),
    {true, false, 2, [{2, bar}, {1, foo}], [bar, foo]} =
        test_priority_queue(Q3),

    %% 1-element negative priority Q
    Q4 = priority_queue:in(foo, -1, priority_queue:new()),
    {true, false, 1, [{-1, foo}], [foo]} = test_priority_queue(Q4),

    %% merge 2 * 1-element no-priority Qs
    Q5 = priority_queue:join(priority_queue:in(foo, Q),
                             priority_queue:in(bar, Q)),
    {true, false, 2, [{0, foo}, {0, bar}], [foo, bar]} =
        test_priority_queue(Q5),

    %% merge 1-element no-priority Q with 1-element priority Q
    Q6 = priority_queue:join(priority_queue:in(foo, Q),
                             priority_queue:in(bar, 1, Q)),
    {true, false, 2, [{1, bar}, {0, foo}], [bar, foo]} =
        test_priority_queue(Q6),

    %% merge 1-element priority Q with 1-element no-priority Q
    Q7 = priority_queue:join(priority_queue:in(foo, 1, Q),
                             priority_queue:in(bar, Q)),
    {true, false, 2, [{1, foo}, {0, bar}], [foo, bar]} =
        test_priority_queue(Q7),

    %% merge 2 * 1-element same-priority Qs
    Q8 = priority_queue:join(priority_queue:in(foo, 1, Q),
                             priority_queue:in(bar, 1, Q)),
    {true, false, 2, [{1, foo}, {1, bar}], [foo, bar]} =
        test_priority_queue(Q8),

    %% merge 2 * 1-element different-priority Qs
    Q9 = priority_queue:join(priority_queue:in(foo, 1, Q),
                             priority_queue:in(bar, 2, Q)),
    {true, false, 2, [{2, bar}, {1, foo}], [bar, foo]} =
        test_priority_queue(Q9),

    %% merge 2 * 1-element different-priority Qs (other way around)
    Q10 = priority_queue:join(priority_queue:in(bar, 2, Q),
                              priority_queue:in(foo, 1, Q)),
    {true, false, 2, [{2, bar}, {1, foo}], [bar, foo]} =
        test_priority_queue(Q10),

    %% merge 2 * 2-element multi-different-priority Qs
    Q11 = priority_queue:join(Q6, Q5),
    {true, false, 4, [{1, bar}, {0, foo}, {0, foo}, {0, bar}],
     [bar, foo, foo, bar]} = test_priority_queue(Q11),

    %% and the other way around
    Q12 = priority_queue:join(Q5, Q6),
    {true, false, 4, [{1, bar}, {0, foo}, {0, bar}, {0, foo}],
     [bar, foo, bar, foo]} = test_priority_queue(Q12),

    %% merge with negative priorities
    Q13 = priority_queue:join(Q4, Q5),
    {true, false, 3, [{0, foo}, {0, bar}, {-1, foo}], [foo, bar, foo]} =
        test_priority_queue(Q13),

    %% and the other way around
    Q14 = priority_queue:join(Q5, Q4),
    {true, false, 3, [{0, foo}, {0, bar}, {-1, foo}], [foo, bar, foo]} =
        test_priority_queue(Q14),

    %% joins with empty queues:
    Q1 = priority_queue:join(Q, Q1),
    Q1 = priority_queue:join(Q1, Q),

    %% insert with priority into non-empty zero-priority queue
    Q15 = priority_queue:in(baz, 1, Q5),
    {true, false, 3, [{1, baz}, {0, foo}, {0, bar}], [baz, foo, bar]} =
        test_priority_queue(Q15),

    %% 1-element infinity priority Q
    Q16 = priority_queue:in(foo, infinity, Q),
    {true, false, 1, [{infinity, foo}], [foo]} = test_priority_queue(Q16),

    %% add infinity to 0-priority Q
    Q17 = priority_queue:in(foo, infinity, priority_queue:in(bar, Q)),
    {true, false, 2, [{infinity, foo}, {0, bar}], [foo, bar]} =
        test_priority_queue(Q17),

    %% and the other way around
    Q18 = priority_queue:in(bar, priority_queue:in(foo, infinity, Q)),
    {true, false, 2, [{infinity, foo}, {0, bar}], [foo, bar]} =
        test_priority_queue(Q18),

    %% add infinity to mixed-priority Q
    Q19 = priority_queue:in(qux, infinity, Q3),
    {true, false, 3, [{infinity, qux}, {2, bar}, {1, foo}], [qux, bar, foo]} =
        test_priority_queue(Q19),

    %% merge the above with a negative priority Q
    Q20 = priority_queue:join(Q19, Q4),
    {true, false, 4, [{infinity, qux}, {2, bar}, {1, foo}, {-1, foo}],
     [qux, bar, foo, foo]} = test_priority_queue(Q20),

    %% merge two infinity priority queues
    Q21 = priority_queue:join(priority_queue:in(foo, infinity, Q),
                              priority_queue:in(bar, infinity, Q)),
    {true, false, 2, [{infinity, foo}, {infinity, bar}], [foo, bar]} =
        test_priority_queue(Q21),

    %% merge two mixed priority with infinity queues
    Q22 = priority_queue:join(Q18, Q20),
    {true, false, 6, [{infinity, foo}, {infinity, qux}, {2, bar}, {1, foo},
                      {0, bar}, {-1, foo}], [foo, qux, bar, foo, bar, foo]} =
        test_priority_queue(Q22),

    passed.

priority_queue_in_all(Q, L) ->
    lists:foldl(fun (X, Acc) -> priority_queue:in(X, Acc) end, Q, L).

priority_queue_out_all(Q) ->
    case priority_queue:out(Q) of
        {empty, _}       -> [];
        {{value, V}, Q1} -> [V | priority_queue_out_all(Q1)]
    end.

test_priority_queue(Q) ->
    {priority_queue:is_queue(Q),
     priority_queue:is_empty(Q),
     priority_queue:len(Q),
     priority_queue:to_list(Q),
     priority_queue_out_all(Q)}.

test_simple_n_element_queue(N) ->
    Items = lists:seq(1, N),
    Q = priority_queue_in_all(priority_queue:new(), Items),
    ToListRes = [{0, X} || X <- Items],
    {true, false, N, ToListRes, Items} = test_priority_queue(Q),
    passed.

test_pg_local() ->
    [P, Q] = [spawn(fun () -> receive X -> X end end) || _ <- [x, x]],
    check_pg_local(ok, [], []),
    check_pg_local(pg_local:join(a, P), [P], []),
    check_pg_local(pg_local:join(b, P), [P], [P]),
    check_pg_local(pg_local:join(a, P), [P, P], [P]),
    check_pg_local(pg_local:join(a, Q), [P, P, Q], [P]),
    check_pg_local(pg_local:join(b, Q), [P, P, Q], [P, Q]),
    check_pg_local(pg_local:join(b, Q), [P, P, Q], [P, Q, Q]),
    check_pg_local(pg_local:leave(a, P), [P, Q], [P, Q, Q]),
    check_pg_local(pg_local:leave(b, P), [P, Q], [Q, Q]),
    check_pg_local(pg_local:leave(a, P), [Q], [Q, Q]),
    check_pg_local(pg_local:leave(a, P), [Q], [Q, Q]),
    [begin X ! done,
           Ref = erlang:monitor(process, X),
           receive {'DOWN', Ref, process, X, _Info} -> ok end
     end  || X <- [P, Q]],
    check_pg_local(ok, [], []),
    passed.

check_pg_local(ok, APids, BPids) ->
    ok = pg_local:sync(),
    [true, true] = [lists:sort(Pids) == lists:sort(pg_local:get_members(Key)) ||
                       {Key, Pids} <- [{a, APids}, {b, BPids}]].

test_unfold() ->
    {[], test} = rabbit_misc:unfold(fun (_V) -> false end, test),
    List = lists:seq(2,20,2),
    {List, 0} = rabbit_misc:unfold(fun (0) -> false;
                                       (N) -> {true, N*2, N-1}
                                   end, 10),
    passed.

test_pmerge() ->
    P = [{a, 1}, {b, 2}],
    P = rabbit_misc:pmerge(a, 3, P),
    [{c, 3} | P] = rabbit_misc:pmerge(c, 3, P),
    passed.

test_plmerge() ->
    P1 = [{a, 1}, {b, 2}, {c, 3}],
    P2 = [{a, 2}, {d, 4}],
    [{a, 1}, {b, 2}, {c, 3}, {d, 4}] = rabbit_misc:plmerge(P1, P2),
    passed.

test_table_codec() ->
    %% FIXME this does not test inexact numbers (double and float) yet,
    %% because they won't pass the equality assertions
    Table = [{<<"longstr">>,   longstr,   <<"Here is a long string">>},
             {<<"signedint">>, signedint, 12345},
             {<<"decimal">>,   decimal,   {3, 123456}},
             {<<"timestamp">>, timestamp, 109876543209876},
             {<<"table">>,     table,     [{<<"one">>, signedint, 54321},
                                           {<<"two">>, longstr,
                                            <<"A long string">>}]},
             {<<"byte">>,      byte,      -128},
             {<<"long">>,      long,      1234567890},
             {<<"short">>,     short,     655},
             {<<"bool">>,      bool,      true},
             {<<"binary">>,    binary,    <<"a binary string">>},
             {<<"unsignedbyte">>, unsignedbyte, 250},
             {<<"unsignedshort">>, unsignedshort, 65530},
             {<<"unsignedint">>, unsignedint, 4294967290},
             {<<"void">>,      void,      undefined},
             {<<"array">>,     array,     [{signedint, 54321},
                                           {longstr, <<"A long string">>}]}
            ],
    Binary = <<
               7,"longstr",   "S", 21:32, "Here is a long string",
               9,"signedint", "I", 12345:32/signed,
               7,"decimal",   "D", 3, 123456:32,
               9,"timestamp", "T", 109876543209876:64,
               5,"table",     "F", 31:32, % length of table
               3,"one",       "I", 54321:32,
               3,"two",       "S", 13:32, "A long string",
               4,"byte",      "b", -128:8/signed,
               4,"long",      "l", 1234567890:64,
               5,"short",     "s", 655:16,
               4,"bool",      "t", 1,
               6,"binary",    "x", 15:32, "a binary string",
               12,"unsignedbyte", "B", 250:8/unsigned,
               13,"unsignedshort", "u", 65530:16/unsigned,
               11,"unsignedint", "i", 4294967290:32/unsigned,
               4,"void",      "V",
               5,"array",     "A", 23:32,
               "I", 54321:32,
               "S", 13:32, "A long string"
             >>,
    Binary = rabbit_binary_generator:generate_table(Table),
    Table  = rabbit_binary_parser:parse_table(Binary),
    passed.

%% Test that content frames don't exceed frame-max
test_content_framing(FrameMax, BodyBin) ->
    [Header | Frames] =
        rabbit_binary_generator:build_simple_content_frames(
          1,
          rabbit_binary_generator:ensure_content_encoded(
            rabbit_basic:build_content(#'P_basic'{}, BodyBin),
            rabbit_framing_amqp_0_9_1),
          FrameMax,
          rabbit_framing_amqp_0_9_1),
    %% header is formatted correctly and the size is the total of the
    %% fragments
    <<_FrameHeader:7/binary, _ClassAndWeight:4/binary,
      BodySize:64/unsigned, _Rest/binary>> = list_to_binary(Header),
    BodySize = size(BodyBin),
    true = lists:all(
             fun (ContentFrame) ->
                     FrameBinary = list_to_binary(ContentFrame),
                     %% assert
                     <<_TypeAndChannel:3/binary,
                       Size:32/unsigned, _Payload:Size/binary, 16#CE>> =
                         FrameBinary,
                     size(FrameBinary) =< FrameMax
             end, Frames),
    passed.

test_content_framing() ->
    %% no content
    passed = test_content_framing(4096, <<>>),
    %% easily fit in one frame
    passed = test_content_framing(4096, <<"Easy">>),
    %% exactly one frame (empty frame = 8 bytes)
    passed = test_content_framing(11, <<"One">>),
    %% more than one frame
    passed = test_content_framing(11, <<"More than one frame">>),
    passed.

test_content_transcoding() ->
    %% there are no guarantees provided by 'clear' - it's just a hint
    ClearDecoded = fun rabbit_binary_parser:clear_decoded_content/1,
    ClearEncoded = fun rabbit_binary_generator:clear_encoded_content/1,
    EnsureDecoded =
        fun (C0) ->
                C1 = rabbit_binary_parser:ensure_content_decoded(C0),
                true = C1#content.properties =/= none,
                C1
        end,
    EnsureEncoded =
        fun (Protocol) ->
                fun (C0) ->
                        C1 = rabbit_binary_generator:ensure_content_encoded(
                               C0, Protocol),
                        true = C1#content.properties_bin =/= none,
                        C1
                end
        end,
    %% Beyond the assertions in Ensure*, the only testable guarantee
    %% is that the operations should never fail.
    %%
    %% If we were using quickcheck we'd simply stuff all the above
    %% into a generator for sequences of operations. In the absence of
    %% quickcheck we pick particularly interesting sequences that:
    %%
    %% - execute every op twice since they are idempotent
    %% - invoke clear_decoded, clear_encoded, decode and transcode
    %%   with one or both of decoded and encoded content present
    [begin
         sequence_with_content([Op]),
         sequence_with_content([ClearEncoded, Op]),
         sequence_with_content([ClearDecoded, Op])
     end || Op <- [ClearDecoded, ClearEncoded, EnsureDecoded,
                   EnsureEncoded(rabbit_framing_amqp_0_9_1),
                   EnsureEncoded(rabbit_framing_amqp_0_8)]],
    passed.

sequence_with_content(Sequence) ->
    lists:foldl(fun (F, V) -> F(F(V)) end,
                rabbit_binary_generator:ensure_content_encoded(
                  rabbit_basic:build_content(#'P_basic'{}, <<>>),
                  rabbit_framing_amqp_0_9_1),
                Sequence).

test_topic_matching() ->
    XName = #resource{virtual_host = <<"/">>,
                      kind = exchange,
                      name = <<"test_exchange">>},
    X0 = #exchange{name = XName, type = topic, durable = false,
                   auto_delete = false, arguments = []},
    X = rabbit_exchange_decorator:set(X0),
    %% create
    rabbit_exchange_type_topic:validate(X),
    exchange_op_callback(X, create, []),

    %% add some bindings
    Bindings = [#binding{source = XName,
                         key = list_to_binary(Key),
                         destination = #resource{virtual_host = <<"/">>,
                                                 kind = queue,
                                                 name = list_to_binary(Q)},
                         args = Args} ||
                   {Key, Q, Args} <- [{"a.b.c",         "t1",  []},
                                      {"a.*.c",         "t2",  []},
                                      {"a.#.b",         "t3",  []},
                                      {"a.b.b.c",       "t4",  []},
                                      {"#",             "t5",  []},
                                      {"#.#",           "t6",  []},
                                      {"#.b",           "t7",  []},
                                      {"*.*",           "t8",  []},
                                      {"a.*",           "t9",  []},
                                      {"*.b.c",         "t10", []},
                                      {"a.#",           "t11", []},
                                      {"a.#.#",         "t12", []},
                                      {"b.b.c",         "t13", []},
                                      {"a.b.b",         "t14", []},
                                      {"a.b",           "t15", []},
                                      {"b.c",           "t16", []},
                                      {"",              "t17", []},
                                      {"*.*.*",         "t18", []},
                                      {"vodka.martini", "t19", []},
                                      {"a.b.c",         "t20", []},
                                      {"*.#",           "t21", []},
                                      {"#.*.#",         "t22", []},
                                      {"*.#.#",         "t23", []},
                                      {"#.#.#",         "t24", []},
                                      {"*",             "t25", []},
                                      {"#.b.#",         "t26", []},
                                      {"args-test",     "t27",
                                       [{<<"foo">>, longstr, <<"bar">>}]},
                                      {"args-test",     "t27", %% Note aliasing
                                       [{<<"foo">>, longstr, <<"baz">>}]}]],
    lists:foreach(fun (B) -> exchange_op_callback(X, add_binding, [B]) end,
                  Bindings),

    %% test some matches
    test_topic_expect_match(
      X, [{"a.b.c",               ["t1", "t2", "t5", "t6", "t10", "t11", "t12",
                                   "t18", "t20", "t21", "t22", "t23", "t24",
                                   "t26"]},
          {"a.b",                 ["t3", "t5", "t6", "t7", "t8", "t9", "t11",
                                   "t12", "t15", "t21", "t22", "t23", "t24",
                                   "t26"]},
          {"a.b.b",               ["t3", "t5", "t6", "t7", "t11", "t12", "t14",
                                   "t18", "t21", "t22", "t23", "t24", "t26"]},
          {"",                    ["t5", "t6", "t17", "t24"]},
          {"b.c.c",               ["t5", "t6", "t18", "t21", "t22", "t23",
                                   "t24", "t26"]},
          {"a.a.a.a.a",           ["t5", "t6", "t11", "t12", "t21", "t22",
                                   "t23", "t24"]},
          {"vodka.gin",           ["t5", "t6", "t8", "t21", "t22", "t23",
                                   "t24"]},
          {"vodka.martini",       ["t5", "t6", "t8", "t19", "t21", "t22", "t23",
                                   "t24"]},
          {"b.b.c",               ["t5", "t6", "t10", "t13", "t18", "t21",
                                   "t22", "t23", "t24", "t26"]},
          {"nothing.here.at.all", ["t5", "t6", "t21", "t22", "t23", "t24"]},
          {"oneword",             ["t5", "t6", "t21", "t22", "t23", "t24",
                                   "t25"]},
          {"args-test",           ["t5", "t6", "t21", "t22", "t23", "t24",
                                   "t25", "t27"]}]),
    %% remove some bindings
    RemovedBindings = [lists:nth(1, Bindings), lists:nth(5, Bindings),
                       lists:nth(11, Bindings), lists:nth(19, Bindings),
                       lists:nth(21, Bindings), lists:nth(28, Bindings)],
    exchange_op_callback(X, remove_bindings, [RemovedBindings]),
    RemainingBindings = ordsets:to_list(
                          ordsets:subtract(ordsets:from_list(Bindings),
                                           ordsets:from_list(RemovedBindings))),

    %% test some matches
    test_topic_expect_match(
      X,
      [{"a.b.c",               ["t2", "t6", "t10", "t12", "t18", "t20", "t22",
                                "t23", "t24", "t26"]},
       {"a.b",                 ["t3", "t6", "t7", "t8", "t9", "t12", "t15",
                                "t22", "t23", "t24", "t26"]},
       {"a.b.b",               ["t3", "t6", "t7", "t12", "t14", "t18", "t22",
                                "t23", "t24", "t26"]},
       {"",                    ["t6", "t17", "t24"]},
       {"b.c.c",               ["t6", "t18", "t22", "t23", "t24", "t26"]},
       {"a.a.a.a.a",           ["t6", "t12", "t22", "t23", "t24"]},
       {"vodka.gin",           ["t6", "t8", "t22", "t23", "t24"]},
       {"vodka.martini",       ["t6", "t8", "t22", "t23", "t24"]},
       {"b.b.c",               ["t6", "t10", "t13", "t18", "t22", "t23",
                                "t24", "t26"]},
       {"nothing.here.at.all", ["t6", "t22", "t23", "t24"]},
       {"oneword",             ["t6", "t22", "t23", "t24", "t25"]},
       {"args-test",           ["t6", "t22", "t23", "t24", "t25", "t27"]}]),

    %% remove the entire exchange
    exchange_op_callback(X, delete, [RemainingBindings]),
    %% none should match now
    test_topic_expect_match(X, [{"a.b.c", []}, {"b.b.c", []}, {"", []}]),
    passed.

exchange_op_callback(X, Fun, Args) ->
    rabbit_misc:execute_mnesia_transaction(
      fun () -> rabbit_exchange:callback(X, Fun, transaction, [X] ++ Args) end),
    rabbit_exchange:callback(X, Fun, none, [X] ++ Args).

test_topic_expect_match(X, List) ->
    lists:foreach(
      fun ({Key, Expected}) ->
              BinKey = list_to_binary(Key),
              Message = rabbit_basic:message(X#exchange.name, BinKey,
                                             #'P_basic'{}, <<>>),
              Res = rabbit_exchange_type_topic:route(
                      X, #delivery{mandatory = false,
                                   sender    = self(),
                                   message   = Message}),
              ExpectedRes = lists:map(
                              fun (Q) -> #resource{virtual_host = <<"/">>,
                                                   kind = queue,
                                                   name = list_to_binary(Q)}
                              end, Expected),
              true = (lists:usort(ExpectedRes) =:= lists:usort(Res))
      end, List).

test_app_management() ->
    control_action(wait, [os:getenv("RABBITMQ_PID_FILE")]),
    %% Starting, stopping and diagnostics.  Note that we don't try
    %% 'report' when the rabbit app is stopped and that we enable
    %% tracing for the duration of this function.
    ok = control_action(trace_on, []),
    ok = control_action(stop_app, []),
    ok = control_action(stop_app, []),
    ok = control_action(status, []),
    ok = control_action(cluster_status, []),
    ok = control_action(environment, []),
    ok = control_action(start_app, []),
    ok = control_action(start_app, []),
    ok = control_action(status, []),
    ok = control_action(report, []),
    ok = control_action(cluster_status, []),
    ok = control_action(environment, []),
    ok = control_action(trace_off, []),
    passed.

<<<<<<< HEAD
externally_rotated_logs_are_automatically_reopened_test() ->
    [LogFile] = rabbit:log_locations(),

    %% Make sure log file is opened
    ok = test_logs_working([LogFile]),

    %% Move it away - i.e. external log rotation happened
    file:rename(LogFile, [LogFile, ".rotation_test"]),

    %% New files should be created - test_logs_working/1 will check that LogFile is not empty after
    %% doing some logging. And it's exactly what we need to check here.
    ok = test_logs_working([LogFile]).
=======


%% "rabbitmqctl rotate_logs" without additional parameters
%% shouldn't truncate files.
rotate_logs_without_suffix_test() ->
    MainLog = rabbit:log_location(kernel),
    SaslLog = rabbit:log_location(sasl),
    Suffix = ".1",
    file:delete(MainLog),
    file:delete(SaslLog),

    %% Empty log-files should be created
    ok = control_action(rotate_logs, []),
    ?assertEqual([true, true], empty_files([MainLog, SaslLog])),

    %% Write something to log files and simulate external log rotation
    ok = test_logs_working(MainLog, SaslLog),
    ok = file:rename(MainLog, [MainLog, Suffix]),
    ok = file:rename(SaslLog, [SaslLog, Suffix]),

    %% Create non-empty files
    TestData = "test-data\n",
    file:write_file(MainLog, TestData),
    file:write_file(SaslLog, TestData),

    %% Nothing should be truncated - neither moved files which are still opened by server, nor new
    %% log files that should be just reopened.
    ok = control_action(rotate_logs, []),
    ?assertEqual([true, true, true, true],
                 non_empty_files([MainLog, SaslLog, [MainLog, Suffix], [SaslLog, Suffix]])),

    %% And log files should be re-opened - new log records should go to new files.
    ok = test_logs_working(MainLog, SaslLog),
    ?assert(rabbit_file:file_size(MainLog) > length(TestData)),
    ?assert(rabbit_file:file_size(SaslLog) > length(TestData)),
    ok.
>>>>>>> f85acf53

test_log_management() ->
    [LogFile] = rabbit:log_locations(),
    Suffix = ".0",

    %% prepare basic logs
<<<<<<< HEAD
    file:delete(LogFile ++ Suffix),
    ok = test_logs_working([LogFile]),
=======
    file:delete([MainLog, Suffix]),
    file:delete([SaslLog, Suffix]),

    %% simple logs reopening
    ok = control_action(rotate_logs, []),
    ok = test_logs_working(MainLog, SaslLog),
>>>>>>> f85acf53

    %% simple log rotation
    ok = control_action(rotate_logs, []),
    %% FIXME: rabbit:rotate_logs/0 is asynchronous due to a limitation
    %% in Lager. Therefore, we have no choice but to wait an arbitrary
    %% amount of time.
    timer:sleep(2000),
    [true, true] = non_empty_files([LogFile ++ Suffix, LogFile]),
    ok = test_logs_working([LogFile]),

    %% log rotation on empty files
    ok = clean_logs([LogFile], Suffix),
    ok = control_action(rotate_logs, []),
    timer:sleep(2000),
    [{error, enoent}, true] = non_empty_files([LogFile ++ Suffix, LogFile]),

    %% logs with suffix are not writable
    ok = control_action(rotate_logs, []),
    timer:sleep(2000),
    ok = make_files_non_writable([LogFile ++ Suffix]),
    ok = control_action(rotate_logs, []),
    timer:sleep(2000),
    ok = test_logs_working([LogFile]),

<<<<<<< HEAD
    %% rotate when original log files are not writable
    ok = make_files_non_writable([LogFile]),
    ok = control_action(rotate_logs, []),
    timer:sleep(2000),

=======
>>>>>>> f85acf53
    %% logging directed to tty (first, remove handlers)
    ok = control_action(stop_app, []),
    ok = clean_logs([LogFile], Suffix),
    ok = application:set_env(rabbit, lager_handler, tty),
    application:unset_env(lager, handlers),
    application:unset_env(lager, extra_sinks),
    ok = control_action(start_app, []),
    timer:sleep(200),
    rabbit_log:info("test info"),
    [{error, enoent}] = empty_files([LogFile]),

    %% rotate logs when logging is turned off
    ok = control_action(stop_app, []),
    ok = clean_logs([LogFile], Suffix),
    ok = application:set_env(rabbit, lager_handler, false),
    application:unset_env(lager, handlers),
    application:unset_env(lager, extra_sinks),
    ok = control_action(start_app, []),
    timer:sleep(200),
    rabbit_log:error("test error"),
    timer:sleep(200),
    [{error, enoent}] = empty_files([LogFile]),

    %% cleanup
    ok = control_action(stop_app, []),
    ok = clean_logs([LogFile], Suffix),
    ok = application:set_env(rabbit, lager_handler, LogFile),
    application:unset_env(lager, handlers),
    application:unset_env(lager, extra_sinks),
    ok = control_action(start_app, []),
    ok = test_logs_working([LogFile]),
    passed.

test_log_management_during_startup() ->
    [LogFile] = rabbit:log_locations(),
    Suffix = ".0",

    %% start application with simple tty logging
    ok = control_action(stop_app, []),
    ok = clean_logs([LogFile], Suffix),
    ok = application:set_env(rabbit, lager_handler, tty),
    application:unset_env(lager, handlers),
    application:unset_env(lager, extra_sinks),
    ok = control_action(start_app, []),

    %% start application with logging to non-existing directory
    NonExistent = "/tmp/non-existent/test.log",
    delete_file(NonExistent),
    delete_file(filename:dirname(NonExistent)),
    ok = control_action(stop_app, []),
    ok = application:set_env(rabbit, lager_handler, NonExistent),
    application:unset_env(lager, handlers),
    application:unset_env(lager, extra_sinks),
    ok = control_action(start_app, []),

    %% start application with logging to directory with no
    %% write permissions
    ok = control_action(stop_app, []),
    NoPermission1 = "/var/empty/test.log",
    delete_file(NoPermission1),
    delete_file(filename:dirname(NoPermission1)),
    ok = control_action(stop_app, []),
    ok = application:set_env(rabbit, lager_handler, NoPermission1),
    application:unset_env(lager, handlers),
    application:unset_env(lager, extra_sinks),
    ok = case control_action(start_app, []) of
             ok -> exit({got_success_but_expected_failure,
                         log_rotation_no_write_permission_dir_test});
             {badrpc,
              {'EXIT', {error, {cannot_log_to_file, _, Reason1}}}}
              when Reason1 =:= enoent orelse Reason1 =:= eacces -> ok;
             {badrpc,
              {'EXIT',
               {error, {cannot_log_to_file, _,
                        {cannot_create_parent_dirs, _, Reason1}}}}}
               when Reason1 =:= eperm orelse
                    Reason1 =:= eacces orelse
                    Reason1 =:= enoent-> ok
         end,

    %% start application with logging to a subdirectory which
    %% parent directory has no write permissions
    NoPermission2 = "/var/empty/non-existent/test.log",
    delete_file(NoPermission2),
    delete_file(filename:dirname(NoPermission2)),
    case control_action(stop_app, []) of
        ok                         -> ok;
        {error, lager_not_running} -> ok
    end,
    ok = application:set_env(rabbit, lager_handler, NoPermission2),
    application:unset_env(lager, handlers),
    application:unset_env(lager, extra_sinks),
    ok = case control_action(start_app, []) of
             ok -> exit({got_success_but_expected_failure,
                         log_rotatation_parent_dirs_test});
             {badrpc,
              {'EXIT', {error, {cannot_log_to_file, _, Reason2}}}}
              when Reason2 =:= enoent orelse Reason2 =:= eacces -> ok;
             {badrpc,
              {'EXIT',
               {error, {cannot_log_to_file, _,
                        {cannot_create_parent_dirs, _, Reason2}}}}}
               when Reason2 =:= eperm orelse
                    Reason2 =:= eacces orelse
                    Reason2 =:= enoent-> ok
         end,

    %% cleanup
    ok = application:set_env(rabbit, lager_handler, LogFile),
    application:unset_env(lager, handlers),
    application:unset_env(lager, extra_sinks),
    ok = control_action(start_app, []),
    passed.

test_arguments_parser() ->
    GlobalOpts1 = [{"-f1", flag}, {"-o1", {option, "foo"}}],
    Commands1 = [command1, {command2, [{"-f2", flag}, {"-o2", {option, "bar"}}]}],

    GetOptions =
        fun (Args) ->
                rabbit_cli:parse_arguments(Commands1, GlobalOpts1, "-n", Args)
        end,

    check_parse_arguments(no_command, GetOptions, []),
    check_parse_arguments(no_command, GetOptions, ["foo", "bar"]),
    check_parse_arguments(
      {ok, {command1, [{"-f1", false}, {"-o1", "foo"}], []}},
      GetOptions, ["command1"]),
    check_parse_arguments(
      {ok, {command1, [{"-f1", false}, {"-o1", "blah"}], []}},
      GetOptions, ["command1", "-o1", "blah"]),
    check_parse_arguments(
      {ok, {command1, [{"-f1", true}, {"-o1", "foo"}], []}},
      GetOptions, ["command1", "-f1"]),
    check_parse_arguments(
      {ok, {command1, [{"-f1", false}, {"-o1", "blah"}], []}},
      GetOptions, ["-o1", "blah", "command1"]),
    check_parse_arguments(
      {ok, {command1, [{"-f1", false}, {"-o1", "blah"}], ["quux"]}},
      GetOptions, ["-o1", "blah", "command1", "quux"]),
    check_parse_arguments(
      {ok, {command1, [{"-f1", true}, {"-o1", "blah"}], ["quux", "baz"]}},
      GetOptions, ["command1", "quux", "-f1", "-o1", "blah", "baz"]),
    %% For duplicate flags, the last one counts
    check_parse_arguments(
      {ok, {command1, [{"-f1", false}, {"-o1", "second"}], []}},
      GetOptions, ["-o1", "first", "command1", "-o1", "second"]),
    %% If the flag "eats" the command, the command won't be recognised
    check_parse_arguments(no_command, GetOptions,
                          ["-o1", "command1", "quux"]),
    %% If a flag eats another flag, the eaten flag won't be recognised
    check_parse_arguments(
      {ok, {command1, [{"-f1", false}, {"-o1", "-f1"}], []}},
      GetOptions, ["command1", "-o1", "-f1"]),

    %% Now for some command-specific flags...
    check_parse_arguments(
      {ok, {command2, [{"-f1", false}, {"-f2", false},
                       {"-o1", "foo"}, {"-o2", "bar"}], []}},
      GetOptions, ["command2"]),

    check_parse_arguments(
      {ok, {command2, [{"-f1", false}, {"-f2", true},
                       {"-o1", "baz"}, {"-o2", "bar"}], ["quux", "foo"]}},
      GetOptions, ["-f2", "command2", "quux", "-o1", "baz", "foo"]),

    passed.

test_dynamic_mirroring() ->
    %% Just unit tests of the node selection logic, see multi node
    %% tests for the rest...
    Test = fun ({NewM, NewSs, ExtraSs}, Policy, Params,
                {MNode, SNodes, SSNodes}, All) ->
                   {ok, M} = rabbit_mirror_queue_misc:module(Policy),
                   {NewM, NewSs0} = M:suggested_queue_nodes(
                                      Params, MNode, SNodes, SSNodes, All),
                   NewSs1 = lists:sort(NewSs0),
                   case dm_list_match(NewSs, NewSs1, ExtraSs) of
                       ok    -> ok;
                       error -> exit({no_match, NewSs, NewSs1, ExtraSs})
                   end
           end,

    Test({a,[b,c],0},<<"all">>,'_',{a,[],   []},   [a,b,c]),
    Test({a,[b,c],0},<<"all">>,'_',{a,[b,c],[b,c]},[a,b,c]),
    Test({a,[b,c],0},<<"all">>,'_',{a,[d],  [d]},  [a,b,c]),

    N = fun (Atoms) -> [list_to_binary(atom_to_list(A)) || A <- Atoms] end,

    %% Add a node
    Test({a,[b,c],0},<<"nodes">>,N([a,b,c]),{a,[b],[b]},[a,b,c,d]),
    Test({b,[a,c],0},<<"nodes">>,N([a,b,c]),{b,[a],[a]},[a,b,c,d]),
    %% Add two nodes and drop one
    Test({a,[b,c],0},<<"nodes">>,N([a,b,c]),{a,[d],[d]},[a,b,c,d]),
    %% Don't try to include nodes that are not running
    Test({a,[b],  0},<<"nodes">>,N([a,b,f]),{a,[b],[b]},[a,b,c,d]),
    %% If we can't find any of the nodes listed then just keep the master
    Test({a,[],   0},<<"nodes">>,N([f,g,h]),{a,[b],[b]},[a,b,c,d]),
    %% And once that's happened, still keep the master even when not listed,
    %% if nothing is synced
    Test({a,[b,c],0},<<"nodes">>,N([b,c]),  {a,[], []}, [a,b,c,d]),
    Test({a,[b,c],0},<<"nodes">>,N([b,c]),  {a,[b],[]}, [a,b,c,d]),
    %% But if something is synced we can lose the master - but make
    %% sure we pick the new master from the nodes which are synced!
    Test({b,[c],  0},<<"nodes">>,N([b,c]),  {a,[b],[b]},[a,b,c,d]),
    Test({b,[c],  0},<<"nodes">>,N([c,b]),  {a,[b],[b]},[a,b,c,d]),

    Test({a,[],   1},<<"exactly">>,2,{a,[],   []},   [a,b,c,d]),
    Test({a,[],   2},<<"exactly">>,3,{a,[],   []},   [a,b,c,d]),
    Test({a,[c],  0},<<"exactly">>,2,{a,[c],  [c]},  [a,b,c,d]),
    Test({a,[c],  1},<<"exactly">>,3,{a,[c],  [c]},  [a,b,c,d]),
    Test({a,[c],  0},<<"exactly">>,2,{a,[c,d],[c,d]},[a,b,c,d]),
    Test({a,[c,d],0},<<"exactly">>,3,{a,[c,d],[c,d]},[a,b,c,d]),

    passed.

%% Does the first list match the second where the second is required
%% to have exactly Extra superfluous items?
dm_list_match([],     [],      0)     -> ok;
dm_list_match(_,      [],     _Extra) -> error;
dm_list_match([H|T1], [H |T2], Extra) -> dm_list_match(T1, T2, Extra);
dm_list_match(L1,     [_H|T2], Extra) -> dm_list_match(L1, T2, Extra - 1).

test_user_management() ->

    %% lots if stuff that should fail
    {error, {no_such_user, _}} =
        control_action(delete_user, ["foo"]),
    {error, {no_such_user, _}} =
        control_action(change_password, ["foo", "baz"]),
    {error, {no_such_vhost, _}} =
        control_action(delete_vhost, ["/testhost"]),
    {error, {no_such_user, _}} =
        control_action(set_permissions, ["foo", ".*", ".*", ".*"]),
    {error, {no_such_user, _}} =
        control_action(clear_permissions, ["foo"]),
    {error, {no_such_user, _}} =
        control_action(list_user_permissions, ["foo"]),
    {error, {no_such_vhost, _}} =
        control_action(list_permissions, [], [{"-p", "/testhost"}]),
    {error, {invalid_regexp, _, _}} =
        control_action(set_permissions, ["guest", "+foo", ".*", ".*"]),
    {error, {no_such_user, _}} =
        control_action(set_user_tags, ["foo", "bar"]),

    %% user creation
    ok = control_action(add_user, ["foo", "bar"]),
    {error, {user_already_exists, _}} =
        control_action(add_user, ["foo", "bar"]),
    ok = control_action(clear_password, ["foo"]),
    ok = control_action(change_password, ["foo", "baz"]),

    TestTags = fun (Tags) ->
                       Args = ["foo" | [atom_to_list(T) || T <- Tags]],
                       ok = control_action(set_user_tags, Args),
                       {ok, #internal_user{tags = Tags}} =
                           rabbit_auth_backend_internal:lookup_user(<<"foo">>),
                       ok = control_action(list_users, [])
               end,
    TestTags([foo, bar, baz]),
    TestTags([administrator]),
    TestTags([]),

    %% user authentication
    ok = control_action(authenticate_user, ["foo", "baz"]),
    {refused, _User, _Format, _Params} =
        control_action(authenticate_user, ["foo", "bar"]),

    %% vhost creation
    ok = control_action(add_vhost, ["/testhost"]),
    {error, {vhost_already_exists, _}} =
        control_action(add_vhost, ["/testhost"]),
    ok = control_action(list_vhosts, []),

    %% user/vhost mapping
    ok = control_action(set_permissions, ["foo", ".*", ".*", ".*"],
                        [{"-p", "/testhost"}]),
    ok = control_action(set_permissions, ["foo", ".*", ".*", ".*"],
                        [{"-p", "/testhost"}]),
    ok = control_action(set_permissions, ["foo", ".*", ".*", ".*"],
                        [{"-p", "/testhost"}]),
    ok = control_action(list_permissions, [], [{"-p", "/testhost"}]),
    ok = control_action(list_permissions, [], [{"-p", "/testhost"}]),
    ok = control_action(list_user_permissions, ["foo"]),

    %% user/vhost unmapping
    ok = control_action(clear_permissions, ["foo"], [{"-p", "/testhost"}]),
    ok = control_action(clear_permissions, ["foo"], [{"-p", "/testhost"}]),

    %% vhost deletion
    ok = control_action(delete_vhost, ["/testhost"]),
    {error, {no_such_vhost, _}} =
        control_action(delete_vhost, ["/testhost"]),

    %% deleting a populated vhost
    ok = control_action(add_vhost, ["/testhost"]),
    ok = control_action(set_permissions, ["foo", ".*", ".*", ".*"],
                        [{"-p", "/testhost"}]),
    {new, _} = rabbit_amqqueue:declare(
                 rabbit_misc:r(<<"/testhost">>, queue, <<"test">>),
                 true, false, [], none),
    ok = control_action(delete_vhost, ["/testhost"]),

    %% user deletion
    ok = control_action(delete_user, ["foo"]),
    {error, {no_such_user, _}} =
        control_action(delete_user, ["foo"]),

    passed.

test_runtime_parameters() ->
    rabbit_runtime_parameters_test:register(),
    Good = fun(L) -> ok                = control_action(set_parameter, L) end,
    Bad  = fun(L) -> {error_string, _} = control_action(set_parameter, L) end,

    %% Acceptable for bijection
    Good(["test", "good", "\"ignore\""]),
    Good(["test", "good", "123"]),
    Good(["test", "good", "true"]),
    Good(["test", "good", "false"]),
    Good(["test", "good", "null"]),
    Good(["test", "good", "{\"key\": \"value\"}"]),

    %% Invalid json
    Bad(["test", "good", "atom"]),
    Bad(["test", "good", "{\"foo\": \"bar\""]),
    Bad(["test", "good", "{foo: \"bar\"}"]),

    %% Test actual validation hook
    Good(["test", "maybe", "\"good\""]),
    Bad(["test", "maybe", "\"bad\""]),
    Good(["test", "admin", "\"ignore\""]), %% ctl means 'user' -> none

    ok = control_action(list_parameters, []),

    ok = control_action(clear_parameter, ["test", "good"]),
    ok = control_action(clear_parameter, ["test", "maybe"]),
    ok = control_action(clear_parameter, ["test", "admin"]),
    {error_string, _} =
        control_action(clear_parameter, ["test", "neverexisted"]),

    %% We can delete for a component that no longer exists
    Good(["test", "good", "\"ignore\""]),
    rabbit_runtime_parameters_test:unregister(),
    ok = control_action(clear_parameter, ["test", "good"]),
    passed.

test_policy_validation() ->
    rabbit_runtime_parameters_test:register_policy_validator(),
    SetPol = fun (Key, Val) ->
                     control_action_opts(
                       ["set_policy", "name", ".*",
                        rabbit_misc:format("{\"~s\":~p}", [Key, Val])])
             end,

    ok    = SetPol("testeven", []),
    ok    = SetPol("testeven", [1, 2]),
    ok    = SetPol("testeven", [1, 2, 3, 4]),
    ok    = SetPol("testpos",  [2, 5, 5678]),

    error = SetPol("testpos",  [-1, 0, 1]),
    error = SetPol("testeven", [ 1, 2, 3]),

    ok = control_action(clear_policy, ["name"]),
    rabbit_runtime_parameters_test:unregister_policy_validator(),
    passed.

test_policy_opts_validation() ->
    Set  = fun (Extra) -> control_action_opts(
                            ["set_policy", "name", ".*", "{\"ha-mode\":\"all\"}"
                             | Extra]) end,
    OK   = fun (Extra) -> ok = Set(Extra) end,
    Fail = fun (Extra) -> error = Set(Extra) end,

    OK  ([]),

    OK  (["--priority", "0"]),
    OK  (["--priority", "3"]),
    Fail(["--priority", "banana"]),
    Fail(["--priority"]),

    OK  (["--apply-to", "all"]),
    OK  (["--apply-to", "queues"]),
    Fail(["--apply-to", "bananas"]),
    Fail(["--apply-to"]),

    OK  (["--priority", "3",      "--apply-to", "queues"]),
    Fail(["--priority", "banana", "--apply-to", "queues"]),
    Fail(["--priority", "3",      "--apply-to", "bananas"]),

    Fail(["--offline"]),

    ok = control_action(clear_policy, ["name"]),
    passed.

test_ha_policy_validation() ->
    Set  = fun (JSON) -> control_action_opts(
                           ["set_policy", "name", ".*", JSON]) end,
    OK   = fun (JSON) -> ok = Set(JSON) end,
    Fail = fun (JSON) -> error = Set(JSON) end,

    OK  ("{\"ha-mode\":\"all\"}"),
    Fail("{\"ha-mode\":\"made_up\"}"),

    Fail("{\"ha-mode\":\"nodes\"}"),
    Fail("{\"ha-mode\":\"nodes\",\"ha-params\":2}"),
    Fail("{\"ha-mode\":\"nodes\",\"ha-params\":[\"a\",2]}"),
    OK  ("{\"ha-mode\":\"nodes\",\"ha-params\":[\"a\",\"b\"]}"),
    Fail("{\"ha-params\":[\"a\",\"b\"]}"),

    Fail("{\"ha-mode\":\"exactly\"}"),
    Fail("{\"ha-mode\":\"exactly\",\"ha-params\":[\"a\",\"b\"]}"),
    OK  ("{\"ha-mode\":\"exactly\",\"ha-params\":2}"),
    Fail("{\"ha-params\":2}"),

    OK  ("{\"ha-mode\":\"all\",\"ha-sync-mode\":\"manual\"}"),
    OK  ("{\"ha-mode\":\"all\",\"ha-sync-mode\":\"automatic\"}"),
    Fail("{\"ha-mode\":\"all\",\"ha-sync-mode\":\"made_up\"}"),
    Fail("{\"ha-sync-mode\":\"manual\"}"),
    Fail("{\"ha-sync-mode\":\"automatic\"}"),

    ok = control_action(clear_policy, ["name"]),
    passed.

test_queue_master_location_policy_validation() ->
    Set  = fun (JSON) ->
                   control_action_opts( ["set_policy", "name", ".*", JSON] )
           end,
    OK   = fun (JSON) -> ok    = Set(JSON) end,
    Fail = fun (JSON) -> error = Set(JSON) end,

    OK  ("{\"queue-master-locator\":\"min-masters\"}"),
    OK  ("{\"queue-master-locator\":\"client-local\"}"),
    OK  ("{\"queue-master-locator\":\"random\"}"),
    Fail("{\"queue-master-locator\":\"made_up\"}"),

    ok = control_action(clear_policy, ["name"]),
    passed.

test_queue_modes_policy_validation() ->
    Set  = fun (JSON) ->
                   control_action_opts( ["set_policy", "name", ".*", JSON] )
           end,
    OK   = fun (JSON) -> ok    = Set(JSON) end,
    Fail = fun (JSON) -> error = Set(JSON) end,

    OK  ("{\"queue-mode\":\"lazy\"}"),
    OK  ("{\"queue-mode\":\"default\"}"),
    Fail("{\"queue-mode\":\"wrong\"}"),

    ok = control_action(clear_policy, ["name"]),
    passed.

test_server_status() ->
    %% create a few things so there is some useful information to list
    {_Writer, Limiter, Ch} = test_channel(),
    [Q, Q2] = [Queue || {Name, Owner} <- [{<<"foo">>, none}, {<<"bar">>, self()}],
                        {new, Queue = #amqqueue{}} <-
                            [rabbit_amqqueue:declare(
                               rabbit_misc:r(<<"/">>, queue, Name),
                               false, false, [], Owner)]],
    ok = rabbit_amqqueue:basic_consume(
           Q, true, Ch, Limiter, false, 0, <<"ctag">>, true, [], undefined),

    %% list queues
    ok = info_action(list_queues, rabbit_amqqueue:info_keys(), true),

    %% as we have no way to collect output of info_action/3 call, the only way
    %% we can test individual queueinfoitems is by directly calling
    %% rabbit_amqqueue:info/2
    [{exclusive, false}] = rabbit_amqqueue:info(Q, [exclusive]),
    [{exclusive, true}] = rabbit_amqqueue:info(Q2, [exclusive]),

    %% list exchanges
    ok = info_action(list_exchanges, rabbit_exchange:info_keys(), true),

    %% list bindings
    ok = info_action(list_bindings, rabbit_binding:info_keys(), true),
    %% misc binding listing APIs
    [_|_] = rabbit_binding:list_for_source(
              rabbit_misc:r(<<"/">>, exchange, <<"">>)),
    [_] = rabbit_binding:list_for_destination(
            rabbit_misc:r(<<"/">>, queue, <<"foo">>)),
    [_] = rabbit_binding:list_for_source_and_destination(
            rabbit_misc:r(<<"/">>, exchange, <<"">>),
            rabbit_misc:r(<<"/">>, queue, <<"foo">>)),

    %% list connections
    {H, P} = find_listener(),
    {ok, C} = gen_tcp:connect(H, P, []),
    gen_tcp:send(C, <<"AMQP", 0, 0, 9, 1>>),
    timer:sleep(100),
    ok = info_action(list_connections,
                     rabbit_networking:connection_info_keys(), false),
    %% close_connection
    [ConnPid] = rabbit_networking:connections(),
    ok = control_action(close_connection, [rabbit_misc:pid_to_string(ConnPid),
                                           "go away"]),

    %% list channels
    ok = info_action(list_channels, rabbit_channel:info_keys(), false),

    %% list consumers
    ok = control_action(list_consumers, []),

    %% set vm memory high watermark
    HWM = vm_memory_monitor:get_vm_memory_high_watermark(),
    ok = control_action(set_vm_memory_high_watermark, ["1"]),
    ok = control_action(set_vm_memory_high_watermark, ["1.0"]),
    %% this will trigger an alarm
    ok = control_action(set_vm_memory_high_watermark, ["0.0"]),
    %% reset
    ok = control_action(set_vm_memory_high_watermark, [float_to_list(HWM)]),

    %% eval
    {error_string, _} = control_action(eval, ["\""]),
    {error_string, _} = control_action(eval, ["a("]),
    ok = control_action(eval, ["a."]),

    %% cleanup
    [{ok, _} = rabbit_amqqueue:delete(QR, false, false) || QR <- [Q, Q2]],

    unlink(Ch),
    ok = rabbit_channel:shutdown(Ch),

    passed.

test_amqp_connection_refusal() ->
    [passed = test_amqp_connection_refusal(V) ||
        V <- [<<"AMQP",9,9,9,9>>, <<"AMQP",0,1,0,0>>, <<"XXXX",0,0,9,1>>]],
    passed.

test_amqp_connection_refusal(Header) ->
    {H, P} = find_listener(),
    {ok, C} = gen_tcp:connect(H, P, [binary, {active, false}]),
    ok = gen_tcp:send(C, Header),
    {ok, <<"AMQP",0,0,9,1>>} = gen_tcp:recv(C, 8, 100),
    ok = gen_tcp:close(C),
    passed.

find_listener() ->
    [#listener{host = H, port = P} | _] =
        [L || L = #listener{node = N, protocol = amqp}
                  <- rabbit_networking:active_listeners(),
              N =:= node()],
    {H, P}.

test_writer(Pid) ->
    receive
        {'$gen_call', From, flush} -> gen_server:reply(From, ok),
                                      test_writer(Pid);
        {send_command, Method}     -> Pid ! Method,
                                      test_writer(Pid);
        shutdown                   -> ok
    end.

test_channel() ->
    Me = self(),
    Writer = spawn(fun () -> test_writer(Me) end),
    {ok, Limiter} = rabbit_limiter:start_link(no_id),
    {ok, Ch} = rabbit_channel:start_link(
                 1, Me, Writer, Me, "", rabbit_framing_amqp_0_9_1,
                 user(<<"guest">>), <<"/">>, [], Me, Limiter),
    {Writer, Limiter, Ch}.

test_spawn() ->
    {Writer, _Limiter, Ch} = test_channel(),
    ok = rabbit_channel:do(Ch, #'channel.open'{}),
    receive #'channel.open_ok'{} -> ok
    after ?TIMEOUT -> throw(failed_to_receive_channel_open_ok)
    end,
    {Writer, Ch}.

test_spawn(Node) ->
    rpc:call(Node, ?MODULE, test_spawn_remote, []).

%% Spawn an arbitrary long lived process, so we don't end up linking
%% the channel to the short-lived process (RPC, here) spun up by the
%% RPC server.
test_spawn_remote() ->
    RPC = self(),
    spawn(fun () ->
                  {Writer, Ch} = test_spawn(),
                  RPC ! {Writer, Ch},
                  link(Ch),
                  receive
                      _ -> ok
                  end
          end),
    receive Res -> Res
    after ?TIMEOUT  -> throw(failed_to_receive_result)
    end.

user(Username) ->
    #user{username       = Username,
          tags           = [administrator],
          authz_backends = [{rabbit_auth_backend_internal, none}]}.

test_confirms() ->
    {_Writer, Ch} = test_spawn(),
    DeclareBindDurableQueue =
        fun() ->
                rabbit_channel:do(Ch, #'queue.declare'{durable = true}),
                receive #'queue.declare_ok'{queue = Q0} ->
                        rabbit_channel:do(Ch, #'queue.bind'{
                                                 queue = Q0,
                                                 exchange = <<"amq.direct">>,
                                                 routing_key = "magic" }),
                        receive #'queue.bind_ok'{} -> Q0
                        after ?TIMEOUT -> throw(failed_to_bind_queue)
                        end
                after ?TIMEOUT -> throw(failed_to_declare_queue)
                end
        end,
    %% Declare and bind two queues
    QName1 = DeclareBindDurableQueue(),
    QName2 = DeclareBindDurableQueue(),
    %% Get the first one's pid (we'll crash it later)
    {ok, Q1} = rabbit_amqqueue:lookup(rabbit_misc:r(<<"/">>, queue, QName1)),
    QPid1 = Q1#amqqueue.pid,
    %% Enable confirms
    rabbit_channel:do(Ch, #'confirm.select'{}),
    receive
        #'confirm.select_ok'{} -> ok
    after ?TIMEOUT -> throw(failed_to_enable_confirms)
    end,
    %% Publish a message
    rabbit_channel:do(Ch, #'basic.publish'{exchange = <<"amq.direct">>,
                                           routing_key = "magic"
                                          },
                      rabbit_basic:build_content(
                        #'P_basic'{delivery_mode = 2}, <<"">>)),
    %% We must not kill the queue before the channel has processed the
    %% 'publish'.
    ok = rabbit_channel:flush(Ch),
    %% Crash the queue
    QPid1 ! boom,
    %% Wait for a nack
    receive
        #'basic.nack'{} -> ok;
        #'basic.ack'{}  -> throw(received_ack_instead_of_nack)
    after ?TIMEOUT-> throw(did_not_receive_nack)
    end,
    receive
        #'basic.ack'{} -> throw(received_ack_when_none_expected)
    after 1000 -> ok
    end,
    %% Cleanup
    rabbit_channel:do(Ch, #'queue.delete'{queue = QName2}),
    receive
        #'queue.delete_ok'{} -> ok
    after ?TIMEOUT -> throw(failed_to_cleanup_queue)
    end,
    unlink(Ch),
    ok = rabbit_channel:shutdown(Ch),

    passed.

test_with_state() ->
    fhc_state = gen_server2:with_state(file_handle_cache,
                                       fun (S) -> element(1, S) end),
    passed.

test_mcall() ->
    P1 = spawn(fun gs2_test_listener/0),
    register(foo, P1),
    global:register_name(gfoo, P1),

    P2 = spawn(fun() -> exit(bang) end),
    %% ensure P2 is dead (ignore the race setting up the monitor)
    await_exit(P2),

    P3 = spawn(fun gs2_test_crasher/0),

    %% since P2 crashes almost immediately and P3 after receiving its first
    %% message, we have to spawn a few more processes to handle the additional
    %% cases we're interested in here
    register(baz, spawn(fun gs2_test_crasher/0)),
    register(bog, spawn(fun gs2_test_crasher/0)),
    global:register_name(gbaz, spawn(fun gs2_test_crasher/0)),

    NoNode = rabbit_nodes:make("nonode"),

    Targets =
        %% pids
        [P1, P2, P3]
        ++
        %% registered names
        [foo, bar, baz]
        ++
        %% {Name, Node} pairs
        [{foo, node()}, {bar, node()}, {bog, node()}, {foo, NoNode}]
        ++
        %% {global, Name}
        [{global, gfoo}, {global, gbar}, {global, gbaz}],

    GoodResults = [{D, goodbye} || D <- [P1, foo,
                                         {foo, node()},
                                         {global, gfoo}]],

    BadResults  = [{P2,             noproc},   % died before use
                   {P3,             boom},     % died on first use
                   {bar,            noproc},   % never registered
                   {baz,            boom},     % died on first use
                   {{bar, node()},  noproc},   % never registered
                   {{bog, node()},  boom},     % died on first use
                   {{foo, NoNode},  nodedown}, % invalid node
                   {{global, gbar}, noproc},   % never registered globally
                   {{global, gbaz}, boom}],    % died on first use

    {Replies, Errors} = gen_server2:mcall([{T, hello} || T <- Targets]),
    true = lists:sort(Replies) == lists:sort(GoodResults),
    true = lists:sort(Errors)  == lists:sort(BadResults),

    %% cleanup (ignore the race setting up the monitor)
    P1 ! stop,
    await_exit(P1),
    passed.

await_exit(Pid) ->
    MRef = erlang:monitor(process, Pid),
    receive
        {'DOWN', MRef, _, _, _} -> ok
    end.

gs2_test_crasher() ->
    receive
        {'$gen_call', _From, hello} -> exit(boom)
    end.

gs2_test_listener() ->
    receive
        {'$gen_call', From, hello} ->
            gen_server2:reply(From, goodbye),
            gs2_test_listener();
        stop ->
            ok
    end.

test_statistics_event_receiver(Pid) ->
    receive
        Foo -> Pid ! Foo, test_statistics_event_receiver(Pid)
    end.

test_ch_statistics_receive_event(Ch, Matcher) ->
    rabbit_channel:flush(Ch),
    Ch ! emit_stats,
    test_ch_statistics_receive_event1(Ch, Matcher).

test_ch_statistics_receive_event1(Ch, Matcher) ->
    receive #event{type = channel_stats, props = Props} ->
            case Matcher(Props) of
                true -> Props;
                _    -> test_ch_statistics_receive_event1(Ch, Matcher)
            end
    after ?TIMEOUT -> throw(failed_to_receive_event)
    end.

test_ch_statistics() ->
    application:set_env(rabbit, collect_statistics, fine),

    %% ATM this just tests the queue / exchange stats in channels. That's
    %% by far the most complex code though.

    %% Set up a channel and queue
    {_Writer, Ch} = test_spawn(),
    rabbit_channel:do(Ch, #'queue.declare'{}),
    QName = receive #'queue.declare_ok'{queue = Q0} -> Q0
            after ?TIMEOUT -> throw(failed_to_receive_queue_declare_ok)
            end,
    QRes = rabbit_misc:r(<<"/">>, queue, QName),
    X = rabbit_misc:r(<<"/">>, exchange, <<"">>),

    rabbit_tests_event_receiver:start(self(), [node()], [channel_stats]),

    %% Check stats empty
    Event = test_ch_statistics_receive_event(Ch, fun (_) -> true end),
    [] = proplists:get_value(channel_queue_stats, Event),
    [] = proplists:get_value(channel_exchange_stats, Event),
    [] = proplists:get_value(channel_queue_exchange_stats, Event),

    %% Publish and get a message
    rabbit_channel:do(Ch, #'basic.publish'{exchange = <<"">>,
                                           routing_key = QName},
                      rabbit_basic:build_content(#'P_basic'{}, <<"">>)),
    rabbit_channel:do(Ch, #'basic.get'{queue = QName}),

    %% Check the stats reflect that
    Event2 = test_ch_statistics_receive_event(
               Ch,
               fun (E) ->
                       length(proplists:get_value(
                                channel_queue_exchange_stats, E)) > 0
               end),
    [{QRes, [{get,1}]}] = proplists:get_value(channel_queue_stats,    Event2),
    [{X,[{publish,1}]}] = proplists:get_value(channel_exchange_stats, Event2),
    [{{QRes,X},[{publish,1}]}] =
        proplists:get_value(channel_queue_exchange_stats, Event2),

    %% Check the stats remove stuff on queue deletion
    rabbit_channel:do(Ch, #'queue.delete'{queue = QName}),
    Event3 = test_ch_statistics_receive_event(
               Ch,
               fun (E) ->
                       length(proplists:get_value(
                                channel_queue_exchange_stats, E)) == 0
               end),

    [] = proplists:get_value(channel_queue_stats, Event3),
    [{X,[{publish,1}]}] = proplists:get_value(channel_exchange_stats, Event3),
    [] = proplists:get_value(channel_queue_exchange_stats, Event3),

    rabbit_channel:shutdown(Ch),
    rabbit_tests_event_receiver:stop(),
    passed.

test_queue_statistics_receive_event(Q, Matcher) ->
    %% Q ! emit_stats,
    test_queue_statistics_receive_event1(Q, Matcher).

test_queue_statistics_receive_event1(Q, Matcher) ->
    receive #event{type = queue_stats, props = Props} ->
            case Matcher(Props) of
                true -> Props;
                _    -> test_queue_statistics_receive_event1(Q, Matcher)
            end
    after ?TIMEOUT -> throw(failed_to_receive_event)
    end.

test_head_message_timestamp_statistic() ->
    %% Can't find a way to receive the ack here so can't test pending acks status

    application:set_env(rabbit, collect_statistics, fine),

    %% Set up a channel and queue
    {_Writer, Ch} = test_spawn(),
    rabbit_channel:do(Ch, #'queue.declare'{}),
    QName = receive #'queue.declare_ok'{queue = Q0} -> Q0
            after ?TIMEOUT -> throw(failed_to_receive_queue_declare_ok)
            end,
    QRes = rabbit_misc:r(<<"/">>, queue, QName),

    {ok, Q1} = rabbit_amqqueue:lookup(QRes),
    QPid = Q1#amqqueue.pid,

    %% Set up event receiver for queue
    rabbit_tests_event_receiver:start(self(), [node()], [queue_stats]),

    %% Check timestamp is empty when queue is empty
    Event1 = test_queue_statistics_receive_event(QPid, fun (E) -> proplists:get_value(name, E) == QRes end),
    '' = proplists:get_value(head_message_timestamp, Event1),

    %% Publish two messages and check timestamp is that of first message
    rabbit_channel:do(Ch, #'basic.publish'{exchange = <<"">>,
                                           routing_key = QName},
                      rabbit_basic:build_content(#'P_basic'{timestamp = 1}, <<"">>)),
    rabbit_channel:do(Ch, #'basic.publish'{exchange = <<"">>,
                                           routing_key = QName},
                      rabbit_basic:build_content(#'P_basic'{timestamp = 2}, <<"">>)),
    Event2 = test_queue_statistics_receive_event(QPid, fun (E) -> proplists:get_value(name, E) == QRes end),
    1 = proplists:get_value(head_message_timestamp, Event2),

    %% Get first message and check timestamp is that of second message
    rabbit_channel:do(Ch, #'basic.get'{queue = QName, no_ack = true}),
    Event3 = test_queue_statistics_receive_event(QPid, fun (E) -> proplists:get_value(name, E) == QRes end),
    2 = proplists:get_value(head_message_timestamp, Event3),

    %% Get second message and check timestamp is empty again
    rabbit_channel:do(Ch, #'basic.get'{queue = QName, no_ack = true}),
    Event4 = test_queue_statistics_receive_event(QPid, fun (E) -> proplists:get_value(name, E) == QRes end),
    '' = proplists:get_value(head_message_timestamp, Event4),

    %% Teardown
    rabbit_channel:do(Ch, #'queue.delete'{queue = QName}),
    rabbit_channel:shutdown(Ch),
    rabbit_tests_event_receiver:stop(),

    passed.

test_refresh_events(SecondaryNode) ->
    rabbit_tests_event_receiver:start(self(), [node(), SecondaryNode],
                                      [channel_created, queue_created]),

    {_Writer, Ch} = test_spawn(),
    expect_events(pid, Ch, channel_created),
    rabbit_channel:shutdown(Ch),

    {_Writer2, Ch2} = test_spawn(SecondaryNode),
    expect_events(pid, Ch2, channel_created),
    rabbit_channel:shutdown(Ch2),

    {new, #amqqueue{name = QName} = Q} =
        rabbit_amqqueue:declare(test_queue(), false, false, [], none),
    expect_events(name, QName, queue_created),
    rabbit_amqqueue:delete(Q, false, false),

    rabbit_tests_event_receiver:stop(),
    passed.

expect_events(Tag, Key, Type) ->
    expect_event(Tag, Key, Type),
    rabbit:force_event_refresh(make_ref()),
    expect_event(Tag, Key, Type).

expect_event(Tag, Key, Type) ->
    receive #event{type = Type, props = Props} ->
            case pget(Tag, Props) of
                Key -> ok;
                _   -> expect_event(Tag, Key, Type)
            end
    after ?TIMEOUT -> throw({failed_to_receive_event, Type})
    end.

test_delegates_async(SecondaryNode) ->
    Self = self(),
    Sender = fun (Pid) -> Pid ! {invoked, Self} end,

    Responder = make_responder(fun ({invoked, Pid}) -> Pid ! response end),

    ok = delegate:invoke_no_result(spawn(Responder), Sender),
    ok = delegate:invoke_no_result(spawn(SecondaryNode, Responder), Sender),
    await_response(2),

    LocalPids = spawn_responders(node(), Responder, 10),
    RemotePids = spawn_responders(SecondaryNode, Responder, 10),
    ok = delegate:invoke_no_result(LocalPids ++ RemotePids, Sender),
    await_response(20),

    passed.

make_responder(FMsg) -> make_responder(FMsg, timeout).
make_responder(FMsg, Throw) ->
    fun () ->
            receive Msg -> FMsg(Msg)
            after ?TIMEOUT -> throw(Throw)
            end
    end.

spawn_responders(Node, Responder, Count) ->
    [spawn(Node, Responder) || _ <- lists:seq(1, Count)].

await_response(0) ->
    ok;
await_response(Count) ->
    receive
        response -> ok,
                    await_response(Count - 1)
    after ?TIMEOUT -> throw(timeout)
    end.

must_exit(Fun) ->
    try
        Fun(),
        throw(exit_not_thrown)
    catch
        exit:_ -> ok
    end.

test_delegates_sync(SecondaryNode) ->
    Sender = fun (Pid) -> gen_server:call(Pid, invoked, infinity) end,
    BadSender = fun (_Pid) -> exit(exception) end,

    Responder = make_responder(fun ({'$gen_call', From, invoked}) ->
                                       gen_server:reply(From, response)
                               end),

    BadResponder = make_responder(fun ({'$gen_call', From, invoked}) ->
                                          gen_server:reply(From, response)
                                  end, bad_responder_died),

    response = delegate:invoke(spawn(Responder), Sender),
    response = delegate:invoke(spawn(SecondaryNode, Responder), Sender),

    must_exit(fun () -> delegate:invoke(spawn(BadResponder), BadSender) end),
    must_exit(fun () ->
                      delegate:invoke(spawn(SecondaryNode, BadResponder), BadSender) end),

    LocalGoodPids = spawn_responders(node(), Responder, 2),
    RemoteGoodPids = spawn_responders(SecondaryNode, Responder, 2),
    LocalBadPids = spawn_responders(node(), BadResponder, 2),
    RemoteBadPids = spawn_responders(SecondaryNode, BadResponder, 2),

    {GoodRes, []} = delegate:invoke(LocalGoodPids ++ RemoteGoodPids, Sender),
    true = lists:all(fun ({_, response}) -> true end, GoodRes),
    GoodResPids = [Pid || {Pid, _} <- GoodRes],

    Good = lists:usort(LocalGoodPids ++ RemoteGoodPids),
    Good = lists:usort(GoodResPids),

    {[], BadRes} = delegate:invoke(LocalBadPids ++ RemoteBadPids, BadSender),
    true = lists:all(fun ({_, {exit, exception, _}}) -> true end, BadRes),
    BadResPids = [Pid || {Pid, _} <- BadRes],

    Bad = lists:usort(LocalBadPids ++ RemoteBadPids),
    Bad = lists:usort(BadResPids),

    MagicalPids = [rabbit_misc:string_to_pid(Str) ||
                      Str <- ["<nonode@nohost.0.1.0>", "<nonode@nohost.0.2.0>"]],
    {[], BadNodes} = delegate:invoke(MagicalPids, Sender),
    true = lists:all(
             fun ({_, {exit, {nodedown, nonode@nohost}, _Stack}}) -> true end,
             BadNodes),
    BadNodesPids = [Pid || {Pid, _} <- BadNodes],

    Magical = lists:usort(MagicalPids),
    Magical = lists:usort(BadNodesPids),

    passed.

test_queue_cleanup(_SecondaryNode) ->
    {_Writer, Ch} = test_spawn(),
    rabbit_channel:do(Ch, #'queue.declare'{ queue = ?CLEANUP_QUEUE_NAME }),
    receive #'queue.declare_ok'{queue = ?CLEANUP_QUEUE_NAME} ->
            ok
    after ?TIMEOUT -> throw(failed_to_receive_queue_declare_ok)
    end,
    rabbit_channel:shutdown(Ch),
    rabbit:stop(),
    rabbit:start(),
    {_Writer2, Ch2} = test_spawn(),
    rabbit_channel:do(Ch2, #'queue.declare'{ passive = true,
                                             queue   = ?CLEANUP_QUEUE_NAME }),
    receive
        #'channel.close'{reply_code = ?NOT_FOUND} ->
            ok
    after ?TIMEOUT -> throw(failed_to_receive_channel_exit)
    end,
    rabbit_channel:shutdown(Ch2),
    passed.

test_declare_on_dead_queue(SecondaryNode) ->
    QueueName = rabbit_misc:r(<<"/">>, queue, ?CLEANUP_QUEUE_NAME),
    Self = self(),
    Pid = spawn(SecondaryNode,
                fun () ->
                        {new, #amqqueue{name = QueueName, pid = QPid}} =
                            rabbit_amqqueue:declare(QueueName, false, false, [],
                                                    none),
                        exit(QPid, kill),
                        Self ! {self(), killed, QPid}
                end),
    receive
        {Pid, killed, OldPid} ->
            Q = dead_queue_loop(QueueName, OldPid),
            {ok, 0} = rabbit_amqqueue:delete(Q, false, false),
            passed
    after ?TIMEOUT -> throw(failed_to_create_and_kill_queue)
    end.

dead_queue_loop(QueueName, OldPid) ->
    {existing, Q} = rabbit_amqqueue:declare(QueueName, false, false, [], none),
    case Q#amqqueue.pid of
        OldPid -> timer:sleep(25),
                  dead_queue_loop(QueueName, OldPid);
        _      -> true = rabbit_misc:is_process_alive(Q#amqqueue.pid),
                  Q
    end.

%%---------------------------------------------------------------------

control_action(Command, Args) ->
    control_action(Command, node(), Args, default_options()).

control_action(Command, Args, NewOpts) ->
    control_action(Command, node(), Args,
                   expand_options(default_options(), NewOpts)).

control_action(Command, Node, Args, Opts) ->
    case catch rabbit_control_main:action(
                 Command, Node, Args, Opts,
                 fun (Format, Args1) ->
                         io:format(Format ++ " ...~n", Args1)
                 end) of
        ok ->
            io:format("done.~n"),
            ok;
        {ok, Result} ->
            rabbit_control_misc:print_cmd_result(Command, Result),
            ok;
        Other ->
            io:format("failed.~n"),
            Other
    end.

control_action_t(Command, Args, Timeout) when is_number(Timeout) ->
    control_action_t(Command, node(), Args, default_options(), Timeout).

control_action_t(Command, Args, NewOpts, Timeout) when is_number(Timeout) ->
    control_action_t(Command, node(), Args,
                     expand_options(default_options(), NewOpts),
                     Timeout).

control_action_t(Command, Node, Args, Opts, Timeout) when is_number(Timeout) ->
    case catch rabbit_control_main:action(
                 Command, Node, Args, Opts,
                 fun (Format, Args1) ->
                         io:format(Format ++ " ...~n", Args1)
                 end, Timeout) of
        ok ->
            io:format("done.~n"),
            ok;
        Other ->
            io:format("failed.~n"),
            Other
    end.

control_action_opts(Raw) ->
    NodeStr = atom_to_list(node()),
    case rabbit_control_main:parse_arguments(Raw, NodeStr) of
        {ok, {Cmd, Opts, Args}} ->
            case control_action(Cmd, node(), Args, Opts) of
                ok -> ok;
                _  -> error
            end;
        _ ->
            error
    end.

info_action(Command, Args, CheckVHost) ->
    ok = control_action(Command, []),
    if CheckVHost -> ok = control_action(Command, [], ["-p", "/"]);
       true       -> ok
    end,
    ok = control_action(Command, lists:map(fun atom_to_list/1, Args)),
    {bad_argument, dummy} = control_action(Command, ["dummy"]),
    ok.

info_action_t(Command, Args, CheckVHost, Timeout) when is_number(Timeout) ->
    if CheckVHost -> ok = control_action_t(Command, [], ["-p", "/"], Timeout);
       true       -> ok
    end,
    ok = control_action_t(Command, lists:map(fun atom_to_list/1, Args), Timeout),
    ok.

default_options() -> [{"-p", "/"}, {"-q", "false"}].

expand_options(As, Bs) ->
    lists:foldl(fun({K, _}=A, R) ->
                        case proplists:is_defined(K, R) of
                            true -> R;
                            false -> [A | R]
                        end
                end, Bs, As).

check_parse_arguments(ExpRes, Fun, As) ->
    SortRes =
        fun (no_command)          -> no_command;
            ({ok, {C, KVs, As1}}) -> {ok, {C, lists:sort(KVs), As1}}
        end,

    true = SortRes(ExpRes) =:= SortRes(Fun(As)).

empty_or_nonexist_files(Files) ->
    [case file:read_file_info(File) of
         {ok, FInfo} -> FInfo#file_info.size == 0;
         {error, enoent} -> true;
         Error       -> Error
     end || File <- Files].

empty_files(Files) ->
    [case file:read_file_info(File) of
         {ok, FInfo} -> FInfo#file_info.size == 0;
         Error       -> Error
     end || File <- Files].

non_empty_files(Files) ->
    [case EmptyFile of
         {error, Reason} -> {error, Reason};
         _               -> not(EmptyFile)
     end || EmptyFile <- empty_files(Files)].

test_logs_working(LogFiles) ->
    ok = rabbit_log:error("foo bar"),
    %% give the error loggers some time to catch up
    timer:sleep(200),
    lists:all(fun(LogFile) -> [true] =:= non_empty_files([LogFile]) end, LogFiles),
    ok.

set_permissions(Path, Mode) ->
    case file:read_file_info(Path) of
        {ok, FInfo} -> file:write_file_info(
                         Path,
                         FInfo#file_info{mode=Mode});
        Error       -> Error
    end.

clean_logs(Files, Suffix) ->
    [begin
         ok = delete_file(File),
         ok = delete_file([File, Suffix])
     end || File <- Files],
    ok.

assert_ram_node() ->
    case rabbit_mnesia:node_type() of
        disc -> exit('not_ram_node');
        ram  -> ok
    end.

assert_disc_node() ->
    case rabbit_mnesia:node_type() of
        disc -> ok;
        ram  -> exit('not_disc_node')
    end.

delete_file(File) ->
    case file:delete(File) of
        ok              -> ok;
        {error, enoent} -> ok;
        Error           -> Error
    end.

make_files_non_writable(Files) ->
    [ok = file:write_file_info(File, #file_info{mode=8#444}) ||
        File <- Files],
    ok.

add_log_handlers(Handlers) ->
    [ok = error_logger:add_report_handler(Handler, Args) ||
        {Handler, Args} <- Handlers],
    ok.

%% sasl_report_file_h returns [] during terminate
%% see: https://github.com/erlang/otp/blob/maint/lib/stdlib/src/error_logger_file_h.erl#L98
%%
%% error_logger_file_h returns ok since OTP 18.1
%% see: https://github.com/erlang/otp/blob/maint/lib/stdlib/src/error_logger_file_h.erl#L98
delete_log_handlers(Handlers) ->
    [ok_or_empty_list(error_logger:delete_report_handler(Handler))
     || Handler <- Handlers],
    ok.

ok_or_empty_list([]) ->
    [];
ok_or_empty_list(ok) ->
    ok.

test_supervisor_delayed_restart() ->
    test_sup:test_supervisor_delayed_restart().

test_file_handle_cache() ->
    %% test copying when there is just one spare handle
    Limit = file_handle_cache:get_limit(),
    ok = file_handle_cache:set_limit(5), %% 1 or 2 sockets, 2 msg_stores
    TmpDir = filename:join(rabbit_mnesia:dir(), "tmp"),
    ok = filelib:ensure_dir(filename:join(TmpDir, "nothing")),
    [Src1, Dst1, Src2, Dst2] = Files =
        [filename:join(TmpDir, Str) || Str <- ["file1", "file2", "file3", "file4"]],
    Content = <<"foo">>,
    CopyFun = fun (Src, Dst) ->
                      {ok, Hdl} = prim_file:open(Src, [binary, write]),
                      ok = prim_file:write(Hdl, Content),
                      ok = prim_file:sync(Hdl),
                      prim_file:close(Hdl),

                      {ok, SrcHdl} = file_handle_cache:open(Src, [read], []),
                      {ok, DstHdl} = file_handle_cache:open(Dst, [write], []),
                      Size = size(Content),
                      {ok, Size} = file_handle_cache:copy(SrcHdl, DstHdl, Size),
                      ok = file_handle_cache:delete(SrcHdl),
                      ok = file_handle_cache:delete(DstHdl)
              end,
    Pid = spawn(fun () -> {ok, Hdl} = file_handle_cache:open(
                                        filename:join(TmpDir, "file5"),
                                        [write], []),
                          receive {next, Pid1} -> Pid1 ! {next, self()} end,
                          file_handle_cache:delete(Hdl),
                          %% This will block and never return, so we
                          %% exercise the fhc tidying up the pending
                          %% queue on the death of a process.
                          ok = CopyFun(Src1, Dst1)
                end),
    ok = CopyFun(Src1, Dst1),
    ok = file_handle_cache:set_limit(2),
    Pid ! {next, self()},
    receive {next, Pid} -> ok end,
    timer:sleep(100),
    Pid1 = spawn(fun () -> CopyFun(Src2, Dst2) end),
    timer:sleep(100),
    erlang:monitor(process, Pid),
    erlang:monitor(process, Pid1),
    exit(Pid, kill),
    exit(Pid1, kill),
    receive {'DOWN', _MRef, process, Pid, _Reason} -> ok end,
    receive {'DOWN', _MRef1, process, Pid1, _Reason1} -> ok end,
    [file:delete(File) || File <- Files],
    ok = file_handle_cache:set_limit(Limit),
    passed.

test_backing_queue() ->
    case application:get_env(rabbit, backing_queue_module) of
        {ok, rabbit_priority_queue} ->
            {ok, FileSizeLimit} =
                application:get_env(rabbit, msg_store_file_size_limit),
            application:set_env(rabbit, msg_store_file_size_limit, 512),
            {ok, MaxJournal} =
                application:get_env(rabbit, queue_index_max_journal_entries),
            application:set_env(rabbit, queue_index_max_journal_entries, 128),
            passed = test_msg_store(),
            application:set_env(rabbit, msg_store_file_size_limit,
                                FileSizeLimit),
            [begin
                 application:set_env(
                   rabbit, queue_index_embed_msgs_below, Bytes),
                 passed = test_queue_index(),
                 passed = test_queue_index_props(),
                 passed = test_variable_queue(),
                 passed = test_variable_queue_delete_msg_store_files_callback(),
                 passed = test_queue_recover()
             end || Bytes <- [0, 1024]],
            application:set_env(rabbit, queue_index_max_journal_entries,
                                MaxJournal),
            %% We will have restarted the message store, and thus changed
            %% the order of the children of rabbit_sup. This will cause
            %% problems if there are subsequent failures - see bug 24262.
            ok = restart_app(),
            passed;
        _ ->
            passed
    end.

restart_msg_store_empty() ->
    ok = rabbit_variable_queue:stop_msg_store(),
    ok = rabbit_variable_queue:start_msg_store(
           undefined, {fun (ok) -> finished end, ok}).

msg_id_bin(X) ->
    erlang:md5(term_to_binary(X)).

msg_store_client_init(MsgStore, Ref) ->
    rabbit_msg_store:client_init(MsgStore, Ref, undefined, undefined).

on_disk_capture() ->
    receive
        {await, MsgIds, Pid} -> on_disk_capture([], MsgIds, Pid);
        stop                 -> done
    end.

on_disk_capture([_|_], _Awaiting, Pid) ->
    Pid ! {self(), surplus};
on_disk_capture(OnDisk, Awaiting, Pid) ->
    receive
        {on_disk, MsgIdsS} ->
            MsgIds = gb_sets:to_list(MsgIdsS),
            on_disk_capture(OnDisk ++ (MsgIds -- Awaiting), Awaiting -- MsgIds,
                            Pid);
        stop ->
            done
    after (case Awaiting of [] -> 200; _ -> ?TIMEOUT end) ->
            case Awaiting of
                [] -> Pid ! {self(), arrived}, on_disk_capture();
                _  -> Pid ! {self(), timeout}
            end
    end.

on_disk_await(Pid, MsgIds) when is_list(MsgIds) ->
    Pid ! {await, MsgIds, self()},
    receive
        {Pid, arrived} -> ok;
        {Pid, Error}   -> Error
    end.

on_disk_stop(Pid) ->
    MRef = erlang:monitor(process, Pid),
    Pid ! stop,
    receive {'DOWN', MRef, process, Pid, _Reason} ->
            ok
    end.

msg_store_client_init_capture(MsgStore, Ref) ->
    Pid = spawn(fun on_disk_capture/0),
    {Pid, rabbit_msg_store:client_init(
            MsgStore, Ref, fun (MsgIds, _ActionTaken) ->
                                   Pid ! {on_disk, MsgIds}
                           end, undefined)}.

msg_store_contains(Atom, MsgIds, MSCState) ->
    Atom = lists:foldl(
             fun (MsgId, Atom1) when Atom1 =:= Atom ->
                     rabbit_msg_store:contains(MsgId, MSCState) end,
             Atom, MsgIds).

msg_store_read(MsgIds, MSCState) ->
    lists:foldl(fun (MsgId, MSCStateM) ->
                        {{ok, MsgId}, MSCStateN} = rabbit_msg_store:read(
                                                     MsgId, MSCStateM),
                        MSCStateN
                end, MSCState, MsgIds).

msg_store_write(MsgIds, MSCState) ->
    ok = lists:foldl(fun (MsgId, ok) ->
                             rabbit_msg_store:write(MsgId, MsgId, MSCState)
                     end, ok, MsgIds).

msg_store_write_flow(MsgIds, MSCState) ->
    ok = lists:foldl(fun (MsgId, ok) ->
                             rabbit_msg_store:write_flow(MsgId, MsgId, MSCState)
                     end, ok, MsgIds).

msg_store_remove(MsgIds, MSCState) ->
    rabbit_msg_store:remove(MsgIds, MSCState).

msg_store_remove(MsgStore, Ref, MsgIds) ->
    with_msg_store_client(MsgStore, Ref,
                          fun (MSCStateM) ->
                                  ok = msg_store_remove(MsgIds, MSCStateM),
                                  MSCStateM
                          end).

with_msg_store_client(MsgStore, Ref, Fun) ->
    rabbit_msg_store:client_terminate(
      Fun(msg_store_client_init(MsgStore, Ref))).

foreach_with_msg_store_client(MsgStore, Ref, Fun, L) ->
    rabbit_msg_store:client_terminate(
      lists:foldl(fun (MsgId, MSCState) -> Fun(MsgId, MSCState) end,
                  msg_store_client_init(MsgStore, Ref), L)).

test_msg_store() ->
    restart_msg_store_empty(),
    MsgIds = [msg_id_bin(M) || M <- lists:seq(1,100)],
    {MsgIds1stHalf, MsgIds2ndHalf} = lists:split(length(MsgIds) div 2, MsgIds),
    Ref = rabbit_guid:gen(),
    {Cap, MSCState} = msg_store_client_init_capture(
                        ?PERSISTENT_MSG_STORE, Ref),
    Ref2 = rabbit_guid:gen(),
    {Cap2, MSC2State} = msg_store_client_init_capture(
                          ?PERSISTENT_MSG_STORE, Ref2),
    %% check we don't contain any of the msgs we're about to publish
    false = msg_store_contains(false, MsgIds, MSCState),
    %% test confirm logic
    passed = test_msg_store_confirms([hd(MsgIds)], Cap, MSCState),
    %% check we don't contain any of the msgs we're about to publish
    false = msg_store_contains(false, MsgIds, MSCState),
    %% publish the first half
    ok = msg_store_write(MsgIds1stHalf, MSCState),
    %% sync on the first half
    ok = on_disk_await(Cap, MsgIds1stHalf),
    %% publish the second half
    ok = msg_store_write(MsgIds2ndHalf, MSCState),
    %% check they're all in there
    true = msg_store_contains(true, MsgIds, MSCState),
    %% publish the latter half twice so we hit the caching and ref
    %% count code. We need to do this through a 2nd client since a
    %% single client is not supposed to write the same message more
    %% than once without first removing it.
    ok = msg_store_write(MsgIds2ndHalf, MSC2State),
    %% check they're still all in there
    true = msg_store_contains(true, MsgIds, MSCState),
    %% sync on the 2nd half
    ok = on_disk_await(Cap2, MsgIds2ndHalf),
    %% cleanup
    ok = on_disk_stop(Cap2),
    ok = rabbit_msg_store:client_delete_and_terminate(MSC2State),
    ok = on_disk_stop(Cap),
    %% read them all
    MSCState1 = msg_store_read(MsgIds, MSCState),
    %% read them all again - this will hit the cache, not disk
    MSCState2 = msg_store_read(MsgIds, MSCState1),
    %% remove them all
    ok = msg_store_remove(MsgIds, MSCState2),
    %% check first half doesn't exist
    false = msg_store_contains(false, MsgIds1stHalf, MSCState2),
    %% check second half does exist
    true = msg_store_contains(true, MsgIds2ndHalf, MSCState2),
    %% read the second half again
    MSCState3 = msg_store_read(MsgIds2ndHalf, MSCState2),
    %% read the second half again, just for fun (aka code coverage)
    MSCState4 = msg_store_read(MsgIds2ndHalf, MSCState3),
    ok = rabbit_msg_store:client_terminate(MSCState4),
    %% stop and restart, preserving every other msg in 2nd half
    ok = rabbit_variable_queue:stop_msg_store(),
    ok = rabbit_variable_queue:start_msg_store(
           [], {fun ([]) -> finished;
                    ([MsgId|MsgIdsTail])
                      when length(MsgIdsTail) rem 2 == 0 ->
                        {MsgId, 1, MsgIdsTail};
                    ([MsgId|MsgIdsTail]) ->
                        {MsgId, 0, MsgIdsTail}
                end, MsgIds2ndHalf}),
    MSCState5 = msg_store_client_init(?PERSISTENT_MSG_STORE, Ref),
    %% check we have the right msgs left
    lists:foldl(
      fun (MsgId, Bool) ->
              not(Bool = rabbit_msg_store:contains(MsgId, MSCState5))
      end, false, MsgIds2ndHalf),
    ok = rabbit_msg_store:client_terminate(MSCState5),
    %% restart empty
    restart_msg_store_empty(),
    MSCState6 = msg_store_client_init(?PERSISTENT_MSG_STORE, Ref),
    %% check we don't contain any of the msgs
    false = msg_store_contains(false, MsgIds, MSCState6),
    %% publish the first half again
    ok = msg_store_write(MsgIds1stHalf, MSCState6),
    %% this should force some sort of sync internally otherwise misread
    ok = rabbit_msg_store:client_terminate(
           msg_store_read(MsgIds1stHalf, MSCState6)),
    MSCState7 = msg_store_client_init(?PERSISTENT_MSG_STORE, Ref),
    ok = msg_store_remove(MsgIds1stHalf, MSCState7),
    ok = rabbit_msg_store:client_terminate(MSCState7),
    %% restart empty
    restart_msg_store_empty(), %% now safe to reuse msg_ids
    %% push a lot of msgs in... at least 100 files worth
    {ok, FileSize} = application:get_env(rabbit, msg_store_file_size_limit),
    PayloadSizeBits = 65536,
    BigCount = trunc(100 * FileSize / (PayloadSizeBits div 8)),
    MsgIdsBig = [msg_id_bin(X) || X <- lists:seq(1, BigCount)],
    Payload = << 0:PayloadSizeBits >>,
    ok = with_msg_store_client(
           ?PERSISTENT_MSG_STORE, Ref,
           fun (MSCStateM) ->
                   [ok = rabbit_msg_store:write(MsgId, Payload, MSCStateM) ||
                       MsgId <- MsgIdsBig],
                   MSCStateM
           end),
    %% now read them to ensure we hit the fast client-side reading
    ok = foreach_with_msg_store_client(
           ?PERSISTENT_MSG_STORE, Ref,
           fun (MsgId, MSCStateM) ->
                   {{ok, Payload}, MSCStateN} = rabbit_msg_store:read(
                                                  MsgId, MSCStateM),
                   MSCStateN
           end, MsgIdsBig),
    %% .., then 3s by 1...
    ok = msg_store_remove(?PERSISTENT_MSG_STORE, Ref,
                          [msg_id_bin(X) || X <- lists:seq(BigCount, 1, -3)]),
    %% .., then remove 3s by 2, from the young end first. This hits
    %% GC (under 50% good data left, but no empty files. Must GC).
    ok = msg_store_remove(?PERSISTENT_MSG_STORE, Ref,
                          [msg_id_bin(X) || X <- lists:seq(BigCount-1, 1, -3)]),
    %% .., then remove 3s by 3, from the young end first. This hits
    %% GC...
    ok = msg_store_remove(?PERSISTENT_MSG_STORE, Ref,
                          [msg_id_bin(X) || X <- lists:seq(BigCount-2, 1, -3)]),
    %% ensure empty
    ok = with_msg_store_client(
           ?PERSISTENT_MSG_STORE, Ref,
           fun (MSCStateM) ->
                   false = msg_store_contains(false, MsgIdsBig, MSCStateM),
                   MSCStateM
           end),
    %%
    passed = test_msg_store_client_delete_and_terminate(),
    %% restart empty
    restart_msg_store_empty(),
    passed.

test_msg_store_confirms(MsgIds, Cap, MSCState) ->
    %% write -> confirmed
    ok = msg_store_write(MsgIds, MSCState),
    ok = on_disk_await(Cap, MsgIds),
    %% remove -> _
    ok = msg_store_remove(MsgIds, MSCState),
    ok = on_disk_await(Cap, []),
    %% write, remove -> confirmed
    ok = msg_store_write(MsgIds, MSCState),
    ok = msg_store_remove(MsgIds, MSCState),
    ok = on_disk_await(Cap, MsgIds),
    %% write, remove, write -> confirmed, confirmed
    ok = msg_store_write(MsgIds, MSCState),
    ok = msg_store_remove(MsgIds, MSCState),
    ok = msg_store_write(MsgIds, MSCState),
    ok = on_disk_await(Cap, MsgIds ++ MsgIds),
    %% remove, write -> confirmed
    ok = msg_store_remove(MsgIds, MSCState),
    ok = msg_store_write(MsgIds, MSCState),
    ok = on_disk_await(Cap, MsgIds),
    %% remove, write, remove -> confirmed
    ok = msg_store_remove(MsgIds, MSCState),
    ok = msg_store_write(MsgIds, MSCState),
    ok = msg_store_remove(MsgIds, MSCState),
    ok = on_disk_await(Cap, MsgIds),
    %% confirmation on timer-based sync
    passed = test_msg_store_confirm_timer(),
    passed.

test_msg_store_confirm_timer() ->
    Ref = rabbit_guid:gen(),
    MsgId  = msg_id_bin(1),
    Self = self(),
    MSCState = rabbit_msg_store:client_init(
                 ?PERSISTENT_MSG_STORE, Ref,
                 fun (MsgIds, _ActionTaken) ->
                         case gb_sets:is_member(MsgId, MsgIds) of
                             true  -> Self ! on_disk;
                             false -> ok
                         end
                 end, undefined),
    ok = msg_store_write([MsgId], MSCState),
    ok = msg_store_keep_busy_until_confirm([msg_id_bin(2)], MSCState, false),
    ok = msg_store_remove([MsgId], MSCState),
    ok = rabbit_msg_store:client_delete_and_terminate(MSCState),
    passed.

msg_store_keep_busy_until_confirm(MsgIds, MSCState, Blocked) ->
    After = case Blocked of
                false -> 0;
                true  -> ?MAX_WAIT
            end,
    Recurse = fun () -> msg_store_keep_busy_until_confirm(
                          MsgIds, MSCState, credit_flow:blocked()) end,
    receive
        on_disk            -> ok;
        {bump_credit, Msg} -> credit_flow:handle_bump_msg(Msg),
                              Recurse()
    after After ->
            ok = msg_store_write_flow(MsgIds, MSCState),
            ok = msg_store_remove(MsgIds, MSCState),
            Recurse()
    end.

test_msg_store_client_delete_and_terminate() ->
    restart_msg_store_empty(),
    MsgIds = [msg_id_bin(M) || M <- lists:seq(1, 10)],
    Ref = rabbit_guid:gen(),
    MSCState = msg_store_client_init(?PERSISTENT_MSG_STORE, Ref),
    ok = msg_store_write(MsgIds, MSCState),
    %% test the 'dying client' fast path for writes
    ok = rabbit_msg_store:client_delete_and_terminate(MSCState),
    passed.

queue_name(Name) ->
    rabbit_misc:r(<<"/">>, queue, Name).

test_queue() ->
    queue_name(<<"test">>).

init_test_queue() ->
    TestQueue = test_queue(),
    PRef = rabbit_guid:gen(),
    PersistentClient = msg_store_client_init(?PERSISTENT_MSG_STORE, PRef),
    Res = rabbit_queue_index:recover(
            TestQueue, [], false,
            fun (MsgId) ->
                    rabbit_msg_store:contains(MsgId, PersistentClient)
            end,
            fun nop/1, fun nop/1),
    ok = rabbit_msg_store:client_delete_and_terminate(PersistentClient),
    Res.

restart_test_queue(Qi) ->
    _ = rabbit_queue_index:terminate([], Qi),
    ok = rabbit_variable_queue:stop(),
    {ok, _} = rabbit_variable_queue:start([test_queue()]),
    init_test_queue().

empty_test_queue() ->
    ok = rabbit_variable_queue:stop(),
    {ok, _} = rabbit_variable_queue:start([]),
    {0, 0, Qi} = init_test_queue(),
    _ = rabbit_queue_index:delete_and_terminate(Qi),
    ok.

with_empty_test_queue(Fun) ->
    ok = empty_test_queue(),
    {0, 0, Qi} = init_test_queue(),
    rabbit_queue_index:delete_and_terminate(Fun(Qi)).

restart_app() ->
    rabbit:stop(),
    rabbit:start().

queue_index_publish(SeqIds, Persistent, Qi) ->
    Ref = rabbit_guid:gen(),
    MsgStore = case Persistent of
                   true  -> ?PERSISTENT_MSG_STORE;
                   false -> ?TRANSIENT_MSG_STORE
               end,
    MSCState = msg_store_client_init(MsgStore, Ref),
    {A, B = [{_SeqId, LastMsgIdWritten} | _]} =
        lists:foldl(
          fun (SeqId, {QiN, SeqIdsMsgIdsAcc}) ->
                  MsgId = rabbit_guid:gen(),
                  QiM = rabbit_queue_index:publish(
                          MsgId, SeqId, #message_properties{size = 10},
                          Persistent, infinity, QiN),
                  ok = rabbit_msg_store:write(MsgId, MsgId, MSCState),
                  {QiM, [{SeqId, MsgId} | SeqIdsMsgIdsAcc]}
          end, {Qi, []}, SeqIds),
    %% do this just to force all of the publishes through to the msg_store:
    true = rabbit_msg_store:contains(LastMsgIdWritten, MSCState),
    ok = rabbit_msg_store:client_delete_and_terminate(MSCState),
    {A, B}.

verify_read_with_published(_Delivered, _Persistent, [], _) ->
    ok;
verify_read_with_published(Delivered, Persistent,
                           [{MsgId, SeqId, _Props, Persistent, Delivered}|Read],
                           [{SeqId, MsgId}|Published]) ->
    verify_read_with_published(Delivered, Persistent, Read, Published);
verify_read_with_published(_Delivered, _Persistent, _Read, _Published) ->
    ko.

test_queue_index_props() ->
    with_empty_test_queue(
      fun(Qi0) ->
              MsgId = rabbit_guid:gen(),
              Props = #message_properties{expiry=12345, size = 10},
              Qi1 = rabbit_queue_index:publish(
                      MsgId, 1, Props, true, infinity, Qi0),
              {[{MsgId, 1, Props, _, _}], Qi2} =
                  rabbit_queue_index:read(1, 2, Qi1),
              Qi2
      end),

    ok = rabbit_variable_queue:stop(),
    {ok, _} = rabbit_variable_queue:start([]),

    passed.

test_queue_index() ->
    SegmentSize = rabbit_queue_index:next_segment_boundary(0),
    TwoSegs = SegmentSize + SegmentSize,
    MostOfASegment = trunc(SegmentSize*0.75),
    SeqIdsA = lists:seq(0, MostOfASegment-1),
    SeqIdsB = lists:seq(MostOfASegment, 2*MostOfASegment),
    SeqIdsC = lists:seq(0, trunc(SegmentSize/2)),
    SeqIdsD = lists:seq(0, SegmentSize*4),

    with_empty_test_queue(
      fun (Qi0) ->
              {0, 0, Qi1} = rabbit_queue_index:bounds(Qi0),
              {Qi2, SeqIdsMsgIdsA} = queue_index_publish(SeqIdsA, false, Qi1),
              {0, SegmentSize, Qi3} = rabbit_queue_index:bounds(Qi2),
              {ReadA, Qi4} = rabbit_queue_index:read(0, SegmentSize, Qi3),
              ok = verify_read_with_published(false, false, ReadA,
                                              lists:reverse(SeqIdsMsgIdsA)),
              %% should get length back as 0, as all the msgs were transient
              {0, 0, Qi6} = restart_test_queue(Qi4),
              {0, 0, Qi7} = rabbit_queue_index:bounds(Qi6),
              {Qi8, SeqIdsMsgIdsB} = queue_index_publish(SeqIdsB, true, Qi7),
              {0, TwoSegs, Qi9} = rabbit_queue_index:bounds(Qi8),
              {ReadB, Qi10} = rabbit_queue_index:read(0, SegmentSize, Qi9),
              ok = verify_read_with_published(false, true, ReadB,
                                              lists:reverse(SeqIdsMsgIdsB)),
              %% should get length back as MostOfASegment
              LenB = length(SeqIdsB),
              BytesB = LenB * 10,
              {LenB, BytesB, Qi12} = restart_test_queue(Qi10),
              {0, TwoSegs, Qi13} = rabbit_queue_index:bounds(Qi12),
              Qi14 = rabbit_queue_index:deliver(SeqIdsB, Qi13),
              {ReadC, Qi15} = rabbit_queue_index:read(0, SegmentSize, Qi14),
              ok = verify_read_with_published(true, true, ReadC,
                                              lists:reverse(SeqIdsMsgIdsB)),
              Qi16 = rabbit_queue_index:ack(SeqIdsB, Qi15),
              Qi17 = rabbit_queue_index:flush(Qi16),
              %% Everything will have gone now because #pubs == #acks
              {0, 0, Qi18} = rabbit_queue_index:bounds(Qi17),
              %% should get length back as 0 because all persistent
              %% msgs have been acked
              {0, 0, Qi19} = restart_test_queue(Qi18),
              Qi19
      end),

    %% These next bits are just to hit the auto deletion of segment files.
    %% First, partials:
    %% a) partial pub+del+ack, then move to new segment
    with_empty_test_queue(
      fun (Qi0) ->
              {Qi1, _SeqIdsMsgIdsC} = queue_index_publish(SeqIdsC,
                                                          false, Qi0),
              Qi2 = rabbit_queue_index:deliver(SeqIdsC, Qi1),
              Qi3 = rabbit_queue_index:ack(SeqIdsC, Qi2),
              Qi4 = rabbit_queue_index:flush(Qi3),
              {Qi5, _SeqIdsMsgIdsC1} = queue_index_publish([SegmentSize],
                                                           false, Qi4),
              Qi5
      end),

    %% b) partial pub+del, then move to new segment, then ack all in old segment
    with_empty_test_queue(
      fun (Qi0) ->
              {Qi1, _SeqIdsMsgIdsC2} = queue_index_publish(SeqIdsC,
                                                           false, Qi0),
              Qi2 = rabbit_queue_index:deliver(SeqIdsC, Qi1),
              {Qi3, _SeqIdsMsgIdsC3} = queue_index_publish([SegmentSize],
                                                           false, Qi2),
              Qi4 = rabbit_queue_index:ack(SeqIdsC, Qi3),
              rabbit_queue_index:flush(Qi4)
      end),

    %% c) just fill up several segments of all pubs, then +dels, then +acks
    with_empty_test_queue(
      fun (Qi0) ->
              {Qi1, _SeqIdsMsgIdsD} = queue_index_publish(SeqIdsD,
                                                          false, Qi0),
              Qi2 = rabbit_queue_index:deliver(SeqIdsD, Qi1),
              Qi3 = rabbit_queue_index:ack(SeqIdsD, Qi2),
              rabbit_queue_index:flush(Qi3)
      end),

    %% d) get messages in all states to a segment, then flush, then do
    %% the same again, don't flush and read. This will hit all
    %% possibilities in combining the segment with the journal.
    with_empty_test_queue(
      fun (Qi0) ->
              {Qi1, [Seven,Five,Four|_]} = queue_index_publish([0,1,2,4,5,7],
                                                               false, Qi0),
              Qi2 = rabbit_queue_index:deliver([0,1,4], Qi1),
              Qi3 = rabbit_queue_index:ack([0], Qi2),
              Qi4 = rabbit_queue_index:flush(Qi3),
              {Qi5, [Eight,Six|_]} = queue_index_publish([3,6,8], false, Qi4),
              Qi6 = rabbit_queue_index:deliver([2,3,5,6], Qi5),
              Qi7 = rabbit_queue_index:ack([1,2,3], Qi6),
              {[], Qi8} = rabbit_queue_index:read(0, 4, Qi7),
              {ReadD, Qi9} = rabbit_queue_index:read(4, 7, Qi8),
              ok = verify_read_with_published(true, false, ReadD,
                                              [Four, Five, Six]),
              {ReadE, Qi10} = rabbit_queue_index:read(7, 9, Qi9),
              ok = verify_read_with_published(false, false, ReadE,
                                              [Seven, Eight]),
              Qi10
      end),

    %% e) as for (d), but use terminate instead of read, which will
    %% exercise journal_minus_segment, not segment_plus_journal.
    with_empty_test_queue(
      fun (Qi0) ->
              {Qi1, _SeqIdsMsgIdsE} = queue_index_publish([0,1,2,4,5,7],
                                                          true, Qi0),
              Qi2 = rabbit_queue_index:deliver([0,1,4], Qi1),
              Qi3 = rabbit_queue_index:ack([0], Qi2),
              {5, 50, Qi4} = restart_test_queue(Qi3),
              {Qi5, _SeqIdsMsgIdsF} = queue_index_publish([3,6,8], true, Qi4),
              Qi6 = rabbit_queue_index:deliver([2,3,5,6], Qi5),
              Qi7 = rabbit_queue_index:ack([1,2,3], Qi6),
              {5, 50, Qi8} = restart_test_queue(Qi7),
              Qi8
      end),

    ok = rabbit_variable_queue:stop(),
    {ok, _} = rabbit_variable_queue:start([]),

    passed.

variable_queue_init(Q, Recover) ->
    rabbit_variable_queue:init(
      Q, case Recover of
             true  -> non_clean_shutdown;
             false -> new
         end, fun nop/2, fun nop/2, fun nop/1, fun nop/1).

variable_queue_publish(IsPersistent, Count, VQ) ->
    variable_queue_publish(IsPersistent, Count, fun (_N, P) -> P end, VQ).

variable_queue_publish(IsPersistent, Count, PropFun, VQ) ->
    variable_queue_publish(IsPersistent, 1, Count, PropFun,
                           fun (_N) -> <<>> end, VQ).

variable_queue_publish(IsPersistent, Start, Count, PropFun, PayloadFun, VQ) ->
    variable_queue_wait_for_shuffling_end(
      lists:foldl(
        fun (N, VQN) ->
                rabbit_variable_queue:publish(
                  rabbit_basic:message(
                    rabbit_misc:r(<<>>, exchange, <<>>),
                    <<>>, #'P_basic'{delivery_mode = case IsPersistent of
                                                         true  -> 2;
                                                         false -> 1
                                                     end},
                    PayloadFun(N)),
                  PropFun(N, #message_properties{size = 10}),
                  false, self(), noflow, VQN)
        end, VQ, lists:seq(Start, Start + Count - 1))).

variable_queue_batch_publish(IsPersistent, Count, VQ) ->
    variable_queue_batch_publish(IsPersistent, Count, fun (_N, P) -> P end, VQ).

variable_queue_batch_publish(IsPersistent, Count, PropFun, VQ) ->
    variable_queue_batch_publish(IsPersistent, 1, Count, PropFun,
                                 fun (_N) -> <<>> end, VQ).

variable_queue_batch_publish(IsPersistent, Start, Count, PropFun, PayloadFun, VQ) ->
    variable_queue_batch_publish0(IsPersistent, Start, Count, PropFun,
                                  PayloadFun, fun make_publish/4,
                                  fun rabbit_variable_queue:batch_publish/4,
                                  VQ).

variable_queue_batch_publish_delivered(IsPersistent, Count, VQ) ->
    variable_queue_batch_publish_delivered(IsPersistent, Count, fun (_N, P) -> P end, VQ).

variable_queue_batch_publish_delivered(IsPersistent, Count, PropFun, VQ) ->
    variable_queue_batch_publish_delivered(IsPersistent, 1, Count, PropFun,
                                           fun (_N) -> <<>> end, VQ).

variable_queue_batch_publish_delivered(IsPersistent, Start, Count, PropFun, PayloadFun, VQ) ->
    variable_queue_batch_publish0(IsPersistent, Start, Count, PropFun,
                                  PayloadFun, fun make_publish_delivered/4,
                                  fun rabbit_variable_queue:batch_publish_delivered/4,
                                  VQ).

variable_queue_batch_publish0(IsPersistent, Start, Count, PropFun, PayloadFun,
                              MakePubFun, PubFun, VQ) ->
    Publishes =
        [MakePubFun(IsPersistent, PayloadFun, PropFun, N)
         || N <- lists:seq(Start, Start + Count - 1)],
    Res = PubFun(Publishes, self(), noflow, VQ),
    VQ1 = pub_res(Res),
    variable_queue_wait_for_shuffling_end(VQ1).

pub_res({_, VQS}) ->
    VQS;
pub_res(VQS) ->
    VQS.

make_publish(IsPersistent, PayloadFun, PropFun, N) ->
    {rabbit_basic:message(
       rabbit_misc:r(<<>>, exchange, <<>>),
       <<>>, #'P_basic'{delivery_mode = case IsPersistent of
                                            true  -> 2;
                                            false -> 1
                                        end},
       PayloadFun(N)),
     PropFun(N, #message_properties{size = 10}),
     false}.

make_publish_delivered(IsPersistent, PayloadFun, PropFun, N) ->
    {rabbit_basic:message(
       rabbit_misc:r(<<>>, exchange, <<>>),
       <<>>, #'P_basic'{delivery_mode = case IsPersistent of
                                            true  -> 2;
                                            false -> 1
                                        end},
       PayloadFun(N)),
     PropFun(N, #message_properties{size = 10})}.

variable_queue_fetch(Count, IsPersistent, IsDelivered, Len, VQ) ->
    lists:foldl(fun (N, {VQN, AckTagsAcc}) ->
                        Rem = Len - N,
                        {{#basic_message { is_persistent = IsPersistent },
                          IsDelivered, AckTagN}, VQM} =
                            rabbit_variable_queue:fetch(true, VQN),
                        Rem = rabbit_variable_queue:len(VQM),
                        {VQM, [AckTagN | AckTagsAcc]}
                end, {VQ, []}, lists:seq(1, Count)).

variable_queue_set_ram_duration_target(Duration, VQ) ->
    variable_queue_wait_for_shuffling_end(
      rabbit_variable_queue:set_ram_duration_target(Duration, VQ)).

assert_prop(List, Prop, Value) ->
    case proplists:get_value(Prop, List)of
        Value -> ok;
        _     -> {exit, Prop, exp, Value, List}
    end.

assert_props(List, PropVals) ->
    [assert_prop(List, Prop, Value) || {Prop, Value} <- PropVals].

test_amqqueue(Durable) ->
    (rabbit_amqqueue:pseudo_queue(test_queue(), self()))
        #amqqueue { durable = Durable }.

with_fresh_variable_queue(Fun, Mode) ->
    Ref = make_ref(),
    Me = self(),
    %% Run in a separate process since rabbit_msg_store will send
    %% bump_credit messages and we want to ignore them
    spawn_link(fun() ->
                       ok = empty_test_queue(),
                       VQ = variable_queue_init(test_amqqueue(true), false),
                       S0 = variable_queue_status(VQ),
                       assert_props(S0, [{q1, 0}, {q2, 0},
                                         {delta,
                                          {delta, undefined, 0, undefined}},
                                         {q3, 0}, {q4, 0},
                                         {len, 0}]),
                       VQ1 = set_queue_mode(Mode, VQ),
                       try
                           _ = rabbit_variable_queue:delete_and_terminate(
                                 shutdown, Fun(VQ1)),
                           Me ! Ref
                       catch
                           Type:Error ->
                               Me ! {Ref, Type, Error, erlang:get_stacktrace()}
                       end
               end),
    receive
        Ref                    -> ok;
        {Ref, Type, Error, ST} -> exit({Type, Error, ST})
    end,
    passed.

set_queue_mode(Mode, VQ) ->
    VQ1 = rabbit_variable_queue:set_queue_mode(Mode, VQ),
    S1 = variable_queue_status(VQ1),
    assert_props(S1, [{mode, Mode}]),
    VQ1.

publish_and_confirm(Q, Payload, Count) ->
    Seqs = lists:seq(1, Count),
    [begin
         Msg = rabbit_basic:message(rabbit_misc:r(<<>>, exchange, <<>>),
                                    <<>>, #'P_basic'{delivery_mode = 2},
                                    Payload),
         Delivery = #delivery{mandatory = false, sender = self(),
                              confirm = true, message = Msg, msg_seq_no = Seq,
                              flow = noflow},
         _QPids = rabbit_amqqueue:deliver([Q], Delivery)
     end || Seq <- Seqs],
    wait_for_confirms(gb_sets:from_list(Seqs)).

wait_for_confirms(Unconfirmed) ->
    case gb_sets:is_empty(Unconfirmed) of
        true  -> ok;
        false -> receive {'$gen_cast', {confirm, Confirmed, _}} ->
                         wait_for_confirms(
                           rabbit_misc:gb_sets_difference(
                             Unconfirmed, gb_sets:from_list(Confirmed)))
                 after ?TIMEOUT -> exit(timeout_waiting_for_confirm)
                 end
    end.

test_variable_queue() ->
    [passed = with_fresh_variable_queue(F, default) ||
        F <- variable_queue_test_funs()],
    passed.

test_lazy_variable_queue() ->
    [passed = with_fresh_variable_queue(F, lazy) ||
        F <- variable_queue_test_funs() ++ [fun test_variable_queue_mode_change/1]],
    passed.

variable_queue_test_funs() ->
    [fun test_variable_queue_dynamic_duration_change/1,
     fun test_variable_queue_partial_segments_delta_thing/1,
     fun test_variable_queue_all_the_bits_not_covered_elsewhere1/1,
     fun test_variable_queue_all_the_bits_not_covered_elsewhere2/1,
     fun test_drop/1,
     fun test_variable_queue_fold_msg_on_disk/1,
     fun test_dropfetchwhile/1,
     fun test_dropwhile_varying_ram_duration/1,
     fun test_fetchwhile_varying_ram_duration/1,
     fun test_variable_queue_ack_limiting/1,
     fun test_variable_queue_purge/1,
     fun test_variable_queue_requeue/1,
     fun test_variable_queue_requeue_ram_beta/1,
     fun test_variable_queue_fold/1,
     fun test_variable_queue_batch_publish/1,
     fun test_variable_queue_batch_publish_delivered/1].

%% same as test_variable_queue_requeue_ram_beta but randomly changing
%% the queue mode after every step.
test_variable_queue_mode_change(VQ0) ->
    Count = rabbit_queue_index:next_segment_boundary(0)*2 + 2,
    VQ1 = variable_queue_publish(false, Count, VQ0),
    VQ2 = maybe_switch_queue_mode(VQ1),
    {VQ3, AcksR} = variable_queue_fetch(Count, false, false, Count, VQ2),
    VQ4 = maybe_switch_queue_mode(VQ3),
    {Back, Front} = lists:split(Count div 2, AcksR),
    {_, VQ5} = rabbit_variable_queue:requeue(erlang:tl(Back), VQ4),
    VQ6 = maybe_switch_queue_mode(VQ5),
    VQ7 = variable_queue_set_ram_duration_target(0, VQ6),
    VQ8 = maybe_switch_queue_mode(VQ7),
    {_, VQ9} = rabbit_variable_queue:requeue([erlang:hd(Back)], VQ8),
    VQ10 = maybe_switch_queue_mode(VQ9),
    VQ11 = requeue_one_by_one(Front, VQ10),
    VQ12 = maybe_switch_queue_mode(VQ11),
    {VQ13, AcksAll} = variable_queue_fetch(Count, false, true, Count, VQ12),
    VQ14 = maybe_switch_queue_mode(VQ13),
    {_, VQ15} = rabbit_variable_queue:ack(AcksAll, VQ14),
    VQ16 = maybe_switch_queue_mode(VQ15),
    VQ16.

maybe_switch_queue_mode(VQ) ->
    Mode = random_queue_mode(),
    set_queue_mode(Mode, VQ).

random_queue_mode() ->
    Modes = [lazy, default],
    lists:nth(random:uniform(length(Modes)), Modes).

test_variable_queue_batch_publish(VQ) ->
    Count = 10,
    VQ1 = variable_queue_batch_publish(true, Count, VQ),
    Count = rabbit_variable_queue:len(VQ1),
    VQ1.

test_variable_queue_batch_publish_delivered(VQ) ->
    Count = 10,
    VQ1 = variable_queue_batch_publish_delivered(true, Count, VQ),
    Count = rabbit_variable_queue:depth(VQ1),
    VQ1.

test_variable_queue_fold(VQ0) ->
    {PendingMsgs, RequeuedMsgs, FreshMsgs, VQ1} =
        variable_queue_with_holes(VQ0),
    Count = rabbit_variable_queue:depth(VQ1),
    Msgs = lists:sort(PendingMsgs ++ RequeuedMsgs ++ FreshMsgs),
    lists:foldl(fun (Cut, VQ2) ->
                        test_variable_queue_fold(Cut, Msgs, PendingMsgs, VQ2)
                end, VQ1, [0, 1, 2, Count div 2,
                           Count - 1, Count, Count + 1, Count * 2]).

test_variable_queue_fold(Cut, Msgs, PendingMsgs, VQ0) ->
    {Acc, VQ1} = rabbit_variable_queue:fold(
                   fun (M, _, Pending, A) ->
                           MInt = msg2int(M),
                           Pending = lists:member(MInt, PendingMsgs), %% assert
                           case MInt =< Cut of
                               true  -> {cont, [MInt | A]};
                               false -> {stop, A}
                           end
                   end, [], VQ0),
    Expected = lists:takewhile(fun (I) -> I =< Cut end, Msgs),
    Expected = lists:reverse(Acc), %% assertion
    VQ1.

msg2int(#basic_message{content = #content{ payload_fragments_rev = P}}) ->
    binary_to_term(list_to_binary(lists:reverse(P))).

ack_subset(AckSeqs, Interval, Rem) ->
    lists:filter(fun ({_Ack, N}) -> (N + Rem) rem Interval == 0 end, AckSeqs).

requeue_one_by_one(Acks, VQ) ->
    lists:foldl(fun (AckTag, VQN) ->
                        {_MsgId, VQM} = rabbit_variable_queue:requeue(
                                          [AckTag], VQN),
                        VQM
                end, VQ, Acks).

%% Create a vq with messages in q1, delta, and q3, and holes (in the
%% form of pending acks) in the latter two.
variable_queue_with_holes(VQ0) ->
    Interval = 2048, %% should match vq:IO_BATCH_SIZE
    Count = rabbit_queue_index:next_segment_boundary(0)*2 + 2 * Interval,
    Seq = lists:seq(1, Count),
    VQ1 = variable_queue_set_ram_duration_target(0, VQ0),
    VQ2 = variable_queue_publish(
            false, 1, Count,
            fun (_, P) -> P end, fun erlang:term_to_binary/1, VQ1),
    {VQ3, AcksR} = variable_queue_fetch(Count, false, false, Count, VQ2),
    Acks = lists:reverse(AcksR),
    AckSeqs = lists:zip(Acks, Seq),
    [{Subset1, _Seq1}, {Subset2, _Seq2}, {Subset3, Seq3}] =
        [lists:unzip(ack_subset(AckSeqs, Interval, I)) || I <- [0, 1, 2]],
    %% we requeue in three phases in order to exercise requeuing logic
    %% in various vq states
    {_MsgIds, VQ4} = rabbit_variable_queue:requeue(
                       Acks -- (Subset1 ++ Subset2 ++ Subset3), VQ3),
    VQ5 = requeue_one_by_one(Subset1, VQ4),
    %% by now we have some messages (and holes) in delta
    VQ6 = requeue_one_by_one(Subset2, VQ5),
    VQ7 = variable_queue_set_ram_duration_target(infinity, VQ6),
    %% add the q1 tail
    VQ8 = variable_queue_publish(
            true, Count + 1, Interval,
            fun (_, P) -> P end, fun erlang:term_to_binary/1, VQ7),
    %% assertions
    Status = variable_queue_status(VQ8),
    vq_with_holes_assertions(VQ8, proplists:get_value(mode, Status)),
    Depth = Count + Interval,
    Depth = rabbit_variable_queue:depth(VQ8),
    Len = Depth - length(Subset3),
    Len = rabbit_variable_queue:len(VQ8),
    {Seq3, Seq -- Seq3, lists:seq(Count + 1, Count + Interval), VQ8}.

vq_with_holes_assertions(VQ, default) ->
    [false =
         case V of
             {delta, _, 0, _} -> true;
             0                -> true;
             _                -> false
         end || {K, V} <- variable_queue_status(VQ),
                lists:member(K, [q1, delta, q3])];
vq_with_holes_assertions(VQ, lazy) ->
    [false =
         case V of
             {delta, _, 0, _} -> true;
             _                -> false
         end || {K, V} <- variable_queue_status(VQ),
                lists:member(K, [delta])].

test_variable_queue_requeue(VQ0) ->
    {_PendingMsgs, RequeuedMsgs, FreshMsgs, VQ1} =
        variable_queue_with_holes(VQ0),
    Msgs =
        lists:zip(RequeuedMsgs,
                  lists:duplicate(length(RequeuedMsgs), true)) ++
        lists:zip(FreshMsgs,
                  lists:duplicate(length(FreshMsgs), false)),
    VQ2 = lists:foldl(fun ({I, Requeued}, VQa) ->
                              {{M, MRequeued, _}, VQb} =
                                  rabbit_variable_queue:fetch(true, VQa),
                              Requeued = MRequeued, %% assertion
                              I = msg2int(M),       %% assertion
                              VQb
                      end, VQ1, Msgs),
    {empty, VQ3} = rabbit_variable_queue:fetch(true, VQ2),
    VQ3.

%% requeue from ram_pending_ack into q3, move to delta and then empty queue
test_variable_queue_requeue_ram_beta(VQ0) ->
    Count = rabbit_queue_index:next_segment_boundary(0)*2 + 2,
    VQ1 = variable_queue_publish(false, Count, VQ0),
    {VQ2, AcksR} = variable_queue_fetch(Count, false, false, Count, VQ1),
    {Back, Front} = lists:split(Count div 2, AcksR),
    {_, VQ3} = rabbit_variable_queue:requeue(erlang:tl(Back), VQ2),
    VQ4 = variable_queue_set_ram_duration_target(0, VQ3),
    {_, VQ5} = rabbit_variable_queue:requeue([erlang:hd(Back)], VQ4),
    VQ6 = requeue_one_by_one(Front, VQ5),
    {VQ7, AcksAll} = variable_queue_fetch(Count, false, true, Count, VQ6),
    {_, VQ8} = rabbit_variable_queue:ack(AcksAll, VQ7),
    VQ8.

test_variable_queue_purge(VQ0) ->
    LenDepth = fun (VQ) ->
                       {rabbit_variable_queue:len(VQ),
                        rabbit_variable_queue:depth(VQ)}
               end,
    VQ1         = variable_queue_publish(false, 10, VQ0),
    {VQ2, Acks} = variable_queue_fetch(6, false, false, 10, VQ1),
    {4, VQ3}    = rabbit_variable_queue:purge(VQ2),
    {0, 6}      = LenDepth(VQ3),
    {_, VQ4}    = rabbit_variable_queue:requeue(lists:sublist(Acks, 2), VQ3),
    {2, 6}      = LenDepth(VQ4),
    VQ5         = rabbit_variable_queue:purge_acks(VQ4),
    {2, 2}      = LenDepth(VQ5),
    VQ5.

test_variable_queue_ack_limiting(VQ0) ->
    %% start by sending in a bunch of messages
    Len = 1024,
    VQ1 = variable_queue_publish(false, Len, VQ0),

    %% squeeze and relax queue
    Churn = Len div 32,
    VQ2 = publish_fetch_and_ack(Churn, Len, VQ1),

    %% update stats for duration
    {_Duration, VQ3} = rabbit_variable_queue:ram_duration(VQ2),

    %% fetch half the messages
    {VQ4, _AckTags} = variable_queue_fetch(Len div 2, false, false, Len, VQ3),

    VQ5 = check_variable_queue_status(
            VQ4, [{len,                         Len div 2},
                  {messages_unacknowledged_ram, Len div 2},
                  {messages_ready_ram,          Len div 2},
                  {messages_ram,                Len}]),

    %% ensure all acks go to disk on 0 duration target
    VQ6 = check_variable_queue_status(
            variable_queue_set_ram_duration_target(0, VQ5),
            [{len,                         Len div 2},
             {target_ram_count,            0},
             {messages_unacknowledged_ram, 0},
             {messages_ready_ram,          0},
             {messages_ram,                0}]),

    VQ6.

test_drop(VQ0) ->
    %% start by sending a messages
    VQ1 = variable_queue_publish(false, 1, VQ0),
    %% drop message with AckRequired = true
    {{MsgId, AckTag}, VQ2} = rabbit_variable_queue:drop(true, VQ1),
    true = rabbit_variable_queue:is_empty(VQ2),
    true = AckTag =/= undefinded,
    %% drop again -> empty
    {empty, VQ3} = rabbit_variable_queue:drop(false, VQ2),
    %% requeue
    {[MsgId], VQ4} = rabbit_variable_queue:requeue([AckTag], VQ3),
    %% drop message with AckRequired = false
    {{MsgId, undefined}, VQ5} = rabbit_variable_queue:drop(false, VQ4),
    true = rabbit_variable_queue:is_empty(VQ5),
    VQ5.

test_dropfetchwhile(VQ0) ->
    Count = 10,

    %% add messages with sequential expiry
    VQ1 = variable_queue_publish(
            false, 1, Count,
            fun (N, Props) -> Props#message_properties{expiry = N} end,
            fun erlang:term_to_binary/1, VQ0),

    %% fetch the first 5 messages
    {#message_properties{expiry = 6}, {Msgs, AckTags}, VQ2} =
        rabbit_variable_queue:fetchwhile(
          fun (#message_properties{expiry = Expiry}) -> Expiry =< 5 end,
          fun (Msg, AckTag, {MsgAcc, AckAcc}) ->
                  {[Msg | MsgAcc], [AckTag | AckAcc]}
          end, {[], []}, VQ1),
    true = lists:seq(1, 5) == [msg2int(M) || M <- lists:reverse(Msgs)],

    %% requeue them
    {_MsgIds, VQ3} = rabbit_variable_queue:requeue(AckTags, VQ2),

    %% drop the first 5 messages
    {#message_properties{expiry = 6}, VQ4} =
        rabbit_variable_queue:dropwhile(
          fun (#message_properties {expiry = Expiry}) -> Expiry =< 5 end, VQ3),

    %% fetch 5
    VQ5 = lists:foldl(fun (N, VQN) ->
                              {{Msg, _, _}, VQM} =
                                  rabbit_variable_queue:fetch(false, VQN),
                              true = msg2int(Msg) == N,
                              VQM
                      end, VQ4, lists:seq(6, Count)),

    %% should be empty now
    true = rabbit_variable_queue:is_empty(VQ5),

    VQ5.

test_dropwhile_varying_ram_duration(VQ0) ->
    test_dropfetchwhile_varying_ram_duration(
      fun (VQ1) ->
              {_, VQ2} = rabbit_variable_queue:dropwhile(
                           fun (_) -> false end, VQ1),
              VQ2
      end, VQ0).

test_fetchwhile_varying_ram_duration(VQ0) ->
    test_dropfetchwhile_varying_ram_duration(
      fun (VQ1) ->
              {_, ok, VQ2} = rabbit_variable_queue:fetchwhile(
                               fun (_) -> false end,
                               fun (_, _, A) -> A end,
                               ok, VQ1),
              VQ2
      end, VQ0).

test_dropfetchwhile_varying_ram_duration(Fun, VQ0) ->
    VQ1 = variable_queue_publish(false, 1, VQ0),
    VQ2 = variable_queue_set_ram_duration_target(0, VQ1),
    VQ3 = Fun(VQ2),
    VQ4 = variable_queue_set_ram_duration_target(infinity, VQ3),
    VQ5 = variable_queue_publish(false, 1, VQ4),
    VQ6 = Fun(VQ5),
    VQ6.

test_variable_queue_dynamic_duration_change(VQ0) ->
    SegmentSize = rabbit_queue_index:next_segment_boundary(0),

    %% start by sending in a couple of segments worth
    Len = 2*SegmentSize,
    VQ1 = variable_queue_publish(false, Len, VQ0),
    %% squeeze and relax queue
    Churn = Len div 32,
    VQ2 = publish_fetch_and_ack(Churn, Len, VQ1),

    {Duration, VQ3} = rabbit_variable_queue:ram_duration(VQ2),
    VQ7 = lists:foldl(
            fun (Duration1, VQ4) ->
                    {_Duration, VQ5} = rabbit_variable_queue:ram_duration(VQ4),
                    VQ6 = variable_queue_set_ram_duration_target(
                            Duration1, VQ5),
                    publish_fetch_and_ack(Churn, Len, VQ6)
            end, VQ3, [Duration / 4, 0, Duration / 4, infinity]),

    %% drain
    {VQ8, AckTags} = variable_queue_fetch(Len, false, false, Len, VQ7),
    {_Guids, VQ9} = rabbit_variable_queue:ack(AckTags, VQ8),
    {empty, VQ10} = rabbit_variable_queue:fetch(true, VQ9),

    VQ10.

publish_fetch_and_ack(0, _Len, VQ0) ->
    VQ0;
publish_fetch_and_ack(N, Len, VQ0) ->
    VQ1 = variable_queue_publish(false, 1, VQ0),
    {{_Msg, false, AckTag}, VQ2} = rabbit_variable_queue:fetch(true, VQ1),
    Len = rabbit_variable_queue:len(VQ2),
    {_Guids, VQ3} = rabbit_variable_queue:ack([AckTag], VQ2),
    publish_fetch_and_ack(N-1, Len, VQ3).

test_variable_queue_partial_segments_delta_thing(VQ0) ->
    SegmentSize = rabbit_queue_index:next_segment_boundary(0),
    HalfSegment = SegmentSize div 2,
    OneAndAHalfSegment = SegmentSize + HalfSegment,
    VQ1 = variable_queue_publish(true, OneAndAHalfSegment, VQ0),
    {_Duration, VQ2} = rabbit_variable_queue:ram_duration(VQ1),
    VQ3 = check_variable_queue_status(
            variable_queue_set_ram_duration_target(0, VQ2),
            %% one segment in q3, and half a segment in delta
            [{delta, {delta, SegmentSize, HalfSegment, OneAndAHalfSegment}},
             {q3, SegmentSize},
             {len, SegmentSize + HalfSegment}]),
    VQ4 = variable_queue_set_ram_duration_target(infinity, VQ3),
    VQ5 = check_variable_queue_status(
            variable_queue_publish(true, 1, VQ4),
            %% one alpha, but it's in the same segment as the deltas
            [{q1, 1},
             {delta, {delta, SegmentSize, HalfSegment, OneAndAHalfSegment}},
             {q3, SegmentSize},
             {len, SegmentSize + HalfSegment + 1}]),
    {VQ6, AckTags} = variable_queue_fetch(SegmentSize, true, false,
                                          SegmentSize + HalfSegment + 1, VQ5),
    VQ7 = check_variable_queue_status(
            VQ6,
            %% the half segment should now be in q3
            [{q1, 1},
             {delta, {delta, undefined, 0, undefined}},
             {q3, HalfSegment},
             {len, HalfSegment + 1}]),
    {VQ8, AckTags1} = variable_queue_fetch(HalfSegment + 1, true, false,
                                           HalfSegment + 1, VQ7),
    {_Guids, VQ9} = rabbit_variable_queue:ack(AckTags ++ AckTags1, VQ8),
    %% should be empty now
    {empty, VQ10} = rabbit_variable_queue:fetch(true, VQ9),
    VQ10.

check_variable_queue_status(VQ0, Props) ->
    VQ1 = variable_queue_wait_for_shuffling_end(VQ0),
    S = variable_queue_status(VQ1),
    assert_props(S, Props),
    VQ1.

variable_queue_status(VQ) ->
    Keys = rabbit_backing_queue:info_keys() -- [backing_queue_status],
    [{K, rabbit_variable_queue:info(K, VQ)} || K <- Keys] ++
        rabbit_variable_queue:info(backing_queue_status, VQ).

variable_queue_wait_for_shuffling_end(VQ) ->
    case credit_flow:blocked() of
        false -> VQ;
        true  -> receive
                     {bump_credit, Msg} ->
                         credit_flow:handle_bump_msg(Msg),
                         variable_queue_wait_for_shuffling_end(
                           rabbit_variable_queue:resume(VQ))
                 end
    end.

test_variable_queue_all_the_bits_not_covered_elsewhere1(VQ0) ->
    Count = 2 * rabbit_queue_index:next_segment_boundary(0),
    VQ1 = variable_queue_publish(true, Count, VQ0),
    VQ2 = variable_queue_publish(false, Count, VQ1),
    VQ3 = variable_queue_set_ram_duration_target(0, VQ2),
    {VQ4, _AckTags}  = variable_queue_fetch(Count, true, false,
                                            Count + Count, VQ3),
    {VQ5, _AckTags1} = variable_queue_fetch(Count, false, false,
                                            Count, VQ4),
    _VQ6 = rabbit_variable_queue:terminate(shutdown, VQ5),
    VQ7 = variable_queue_init(test_amqqueue(true), true),
    {{_Msg1, true, _AckTag1}, VQ8} = rabbit_variable_queue:fetch(true, VQ7),
    Count1 = rabbit_variable_queue:len(VQ8),
    VQ9 = variable_queue_publish(false, 1, VQ8),
    VQ10 = variable_queue_set_ram_duration_target(0, VQ9),
    {VQ11, _AckTags2} = variable_queue_fetch(Count1, true, true, Count, VQ10),
    {VQ12, _AckTags3} = variable_queue_fetch(1, false, false, 1, VQ11),
    VQ12.

test_variable_queue_all_the_bits_not_covered_elsewhere2(VQ0) ->
    VQ1 = variable_queue_set_ram_duration_target(0, VQ0),
    VQ2 = variable_queue_publish(false, 4, VQ1),
    {VQ3, AckTags} = variable_queue_fetch(2, false, false, 4, VQ2),
    {_Guids, VQ4} =
        rabbit_variable_queue:requeue(AckTags, VQ3),
    VQ5 = rabbit_variable_queue:timeout(VQ4),
    _VQ6 = rabbit_variable_queue:terminate(shutdown, VQ5),
    VQ7 = variable_queue_init(test_amqqueue(true), true),
    {empty, VQ8} = rabbit_variable_queue:fetch(false, VQ7),
    VQ8.

test_variable_queue_fold_msg_on_disk(VQ0) ->
    VQ1 = variable_queue_publish(true, 1, VQ0),
    {VQ2, AckTags} = variable_queue_fetch(1, true, false, 1, VQ1),
    {ok, VQ3} = rabbit_variable_queue:ackfold(fun (_M, _A, ok) -> ok end,
                                              ok, VQ2, AckTags),
    VQ3.

test_queue_recover() ->
    Count = 2 * rabbit_queue_index:next_segment_boundary(0),
    {new, #amqqueue { pid = QPid, name = QName } = Q} =
        rabbit_amqqueue:declare(test_queue(), true, false, [], none),
    publish_and_confirm(Q, <<>>, Count),

    [{_, SupPid, _, _}] = supervisor:which_children(rabbit_amqqueue_sup_sup),
    exit(SupPid, kill),
    exit(QPid, kill),
    MRef = erlang:monitor(process, QPid),
    receive {'DOWN', MRef, process, QPid, _Info} -> ok
    after 10000 -> exit(timeout_waiting_for_queue_death)
    end,
    rabbit_amqqueue:stop(),
    rabbit_amqqueue:start(rabbit_amqqueue:recover()),
    {ok, Limiter} = rabbit_limiter:start_link(no_id),
    rabbit_amqqueue:with_or_die(
      QName,
      fun (Q1 = #amqqueue { pid = QPid1 }) ->
              CountMinusOne = Count - 1,
              {ok, CountMinusOne, {QName, QPid1, _AckTag, true, _Msg}} =
                  rabbit_amqqueue:basic_get(Q1, self(), false, Limiter),
              exit(QPid1, shutdown),
              VQ1 = variable_queue_init(Q, true),
              {{_Msg1, true, _AckTag1}, VQ2} =
                  rabbit_variable_queue:fetch(true, VQ1),
              CountMinusOne = rabbit_variable_queue:len(VQ2),
              _VQ3 = rabbit_variable_queue:delete_and_terminate(shutdown, VQ2),
              rabbit_amqqueue:internal_delete(QName)
      end),
    passed.

test_variable_queue_delete_msg_store_files_callback() ->
    ok = restart_msg_store_empty(),
    {new, #amqqueue { pid = QPid, name = QName } = Q} =
        rabbit_amqqueue:declare(test_queue(), true, false, [], none),
    Payload = <<0:8388608>>, %% 1MB
    Count = 30,
    publish_and_confirm(Q, Payload, Count),

    rabbit_amqqueue:set_ram_duration_target(QPid, 0),

    {ok, Limiter} = rabbit_limiter:start_link(no_id),

    CountMinusOne = Count - 1,
    {ok, CountMinusOne, {QName, QPid, _AckTag, false, _Msg}} =
        rabbit_amqqueue:basic_get(Q, self(), true, Limiter),
    {ok, CountMinusOne} = rabbit_amqqueue:purge(Q),

    %% give the queue a second to receive the close_fds callback msg
    timer:sleep(1000),

    rabbit_amqqueue:delete(Q, false, false),
    passed.

test_configurable_server_properties() ->
    %% List of the names of the built-in properties do we expect to find
    BuiltInPropNames = [<<"product">>, <<"version">>, <<"platform">>,
                        <<"copyright">>, <<"information">>],

    Protocol = rabbit_framing_amqp_0_9_1,

    %% Verify that the built-in properties are initially present
    ActualPropNames = [Key || {Key, longstr, _} <-
                                  rabbit_reader:server_properties(Protocol)],
    true = lists:all(fun (X) -> lists:member(X, ActualPropNames) end,
                     BuiltInPropNames),

    %% Get the initial server properties configured in the environment
    {ok, ServerProperties} = application:get_env(rabbit, server_properties),

    %% Helper functions
    ConsProp = fun (X) -> application:set_env(rabbit,
                                              server_properties,
                                              [X | ServerProperties]) end,
    IsPropPresent =
        fun (X) ->
                lists:member(X, rabbit_reader:server_properties(Protocol))
        end,

    %% Add a wholly new property of the simplified {KeyAtom, StringValue} form
    NewSimplifiedProperty = {NewHareKey, NewHareVal} = {hare, "soup"},
    ConsProp(NewSimplifiedProperty),
    %% Do we find hare soup, appropriately formatted in the generated properties?
    ExpectedHareImage = {list_to_binary(atom_to_list(NewHareKey)),
                         longstr,
                         list_to_binary(NewHareVal)},
    true = IsPropPresent(ExpectedHareImage),

    %% Add a wholly new property of the {BinaryKey, Type, Value} form
    %% and check for it
    NewProperty = {<<"new-bin-key">>, signedint, -1},
    ConsProp(NewProperty),
    %% Do we find the new property?
    true = IsPropPresent(NewProperty),

    %% Add a property that clobbers a built-in, and verify correct clobbering
    {NewVerKey, NewVerVal} = NewVersion = {version, "X.Y.Z."},
    {BinNewVerKey, BinNewVerVal} = {list_to_binary(atom_to_list(NewVerKey)),
                                    list_to_binary(NewVerVal)},
    ConsProp(NewVersion),
    ClobberedServerProps = rabbit_reader:server_properties(Protocol),
    %% Is the clobbering insert present?
    true = IsPropPresent({BinNewVerKey, longstr, BinNewVerVal}),
    %% Is the clobbering insert the only thing with the clobbering key?
    [{BinNewVerKey, longstr, BinNewVerVal}] =
        [E || {K, longstr, _V} = E <- ClobberedServerProps, K =:= BinNewVerKey],

    application:set_env(rabbit, server_properties, ServerProperties),
    passed.

nop(_) -> ok.
nop(_, _) -> ok.

test_memory_high_watermark() ->
    %% set vm memory high watermark
    HWM = vm_memory_monitor:get_vm_memory_high_watermark(),
    %% this will trigger an alarm
    ok = control_action(set_vm_memory_high_watermark, ["absolute", "2000"]),
    [{{resource_limit,memory,_},[]}] = rabbit_alarm:get_alarms(),
    %% reset
    ok = control_action(set_vm_memory_high_watermark, [float_to_list(HWM)]),

    passed.

set_disk_free_limit_command_test() ->
    ok = control_action(set_disk_free_limit, ["2000kiB"]),
    2048000 = rabbit_disk_monitor:get_disk_free_limit(),
    ok = control_action(set_disk_free_limit, ["mem_relative", "0.2"]),
    ExpectedLimit = 0.2 * vm_memory_monitor:get_total_memory(),
    % Total memory is unstable, so checking order
    true = ExpectedLimit/rabbit_disk_monitor:get_disk_free_limit() < 1.2,
    true = ExpectedLimit/rabbit_disk_monitor:get_disk_free_limit() > 0.98,
    ok = control_action(set_disk_free_limit, ["50MB"]),
    passed.

disk_monitor_test() ->
    %% Issue: rabbitmq-server #91
    %% os module could be mocked using 'unstick', however it may have undesired
    %% side effects in following tests. Thus, we mock at rabbit_misc level
    ok = meck:new(rabbit_misc, [passthrough]),
    ok = meck:expect(rabbit_misc, os_cmd, fun(_) -> "\n" end),
    ok = rabbit_sup:stop_child(rabbit_disk_monitor_sup),
    ok = rabbit_sup:start_delayed_restartable_child(rabbit_disk_monitor, [1000]),
    meck:unload(rabbit_misc),
    passed.

%%% While this test uses only a single node, it's started using
%%% the multi-node test framework. The reason for this is that resource
%%% alarm is being set as a part of the test, and stopping a node is
%%% easier than bringing the standalone-tests node into a healthy state.
%%% Initialization is done in a group functions so they later can be
%%% moved to rabbit_test_configs if needed.
disconnect_detected_during_alarm_with() ->
    [fun(Cfg) -> rabbit_test_configs:start_nodes(Cfg, [a]) end
    , fun([ACfg]) ->
              rabbit_test_configs:rabbitmqctl(ACfg, "set_vm_memory_high_watermark 0.000000001"),
              [ACfg]
      end
    , fun([ACfg]) ->
              Port = pget(port, ACfg),
              Heartbeat = 1,
              {ok, Conn} = amqp_connection:start(#amqp_params_network{port = Port,
                                                                      heartbeat = Heartbeat}),
              {ok, Channel} = amqp_connection:open_channel(Conn),
              [[{heartbeat, Heartbeat}, {connection, Conn}, {channel, Channel} | ACfg]]
      end
    ].

disconnect_detected_during_alarm([ACfg]) ->
    Conn = pget(connection, ACfg),
    amqp_connection:register_blocked_handler(Conn, self()),
    Ch = pget(channel, ACfg),
    Publish = #'basic.publish'{routing_key = <<"nowhere-to-go">>},
    amqp_channel:cast(Ch, Publish, #amqp_msg{payload = <<"foobar">>}),
    receive
        % Check that connection was indeed blocked
        #'connection.blocked'{} -> ok
    after
        1000 -> exit(connection_was_not_blocked)
    end,

    %% Connection is blocked, now we should forcefully kill it
    {'EXIT', _} = (catch amqp_connection:close(Conn, 10)),

    ListConnections =
        fun() ->
                rpc:call(pget(node, ACfg), rabbit_networking, connection_info_all, [])
        end,

    %% We've already disconnected, but blocked connection still should still linger on.
    [SingleConn] = ListConnections(),
    blocked = pget(state, SingleConn),

    %% It should definitely go away after 2 heartbeat intervals.
    timer:sleep(round(2.5 * 1000 * pget(heartbeat, ACfg))),
    [] = ListConnections(),

    passed.<|MERGE_RESOLUTION|>--- conflicted
+++ resolved
@@ -735,7 +735,6 @@
     ok = control_action(trace_off, []),
     passed.
 
-<<<<<<< HEAD
 externally_rotated_logs_are_automatically_reopened_test() ->
     [LogFile] = rabbit:log_locations(),
 
@@ -748,61 +747,14 @@
     %% New files should be created - test_logs_working/1 will check that LogFile is not empty after
     %% doing some logging. And it's exactly what we need to check here.
     ok = test_logs_working([LogFile]).
-=======
-
-
-%% "rabbitmqctl rotate_logs" without additional parameters
-%% shouldn't truncate files.
-rotate_logs_without_suffix_test() ->
-    MainLog = rabbit:log_location(kernel),
-    SaslLog = rabbit:log_location(sasl),
-    Suffix = ".1",
-    file:delete(MainLog),
-    file:delete(SaslLog),
-
-    %% Empty log-files should be created
-    ok = control_action(rotate_logs, []),
-    ?assertEqual([true, true], empty_files([MainLog, SaslLog])),
-
-    %% Write something to log files and simulate external log rotation
-    ok = test_logs_working(MainLog, SaslLog),
-    ok = file:rename(MainLog, [MainLog, Suffix]),
-    ok = file:rename(SaslLog, [SaslLog, Suffix]),
-
-    %% Create non-empty files
-    TestData = "test-data\n",
-    file:write_file(MainLog, TestData),
-    file:write_file(SaslLog, TestData),
-
-    %% Nothing should be truncated - neither moved files which are still opened by server, nor new
-    %% log files that should be just reopened.
-    ok = control_action(rotate_logs, []),
-    ?assertEqual([true, true, true, true],
-                 non_empty_files([MainLog, SaslLog, [MainLog, Suffix], [SaslLog, Suffix]])),
-
-    %% And log files should be re-opened - new log records should go to new files.
-    ok = test_logs_working(MainLog, SaslLog),
-    ?assert(rabbit_file:file_size(MainLog) > length(TestData)),
-    ?assert(rabbit_file:file_size(SaslLog) > length(TestData)),
-    ok.
->>>>>>> f85acf53
 
 test_log_management() ->
     [LogFile] = rabbit:log_locations(),
     Suffix = ".0",
 
     %% prepare basic logs
-<<<<<<< HEAD
     file:delete(LogFile ++ Suffix),
     ok = test_logs_working([LogFile]),
-=======
-    file:delete([MainLog, Suffix]),
-    file:delete([SaslLog, Suffix]),
-
-    %% simple logs reopening
-    ok = control_action(rotate_logs, []),
-    ok = test_logs_working(MainLog, SaslLog),
->>>>>>> f85acf53
 
     %% simple log rotation
     ok = control_action(rotate_logs, []),
@@ -827,14 +779,11 @@
     timer:sleep(2000),
     ok = test_logs_working([LogFile]),
 
-<<<<<<< HEAD
     %% rotate when original log files are not writable
     ok = make_files_non_writable([LogFile]),
     ok = control_action(rotate_logs, []),
     timer:sleep(2000),
 
-=======
->>>>>>> f85acf53
     %% logging directed to tty (first, remove handlers)
     ok = control_action(stop_app, []),
     ok = clean_logs([LogFile], Suffix),
